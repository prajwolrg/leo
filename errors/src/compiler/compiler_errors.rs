--- conflicted
+++ resolved
@@ -858,27 +858,4 @@
         msg: "len() can only be called on an array value".to_string(),
         help: None,
     }
-
-<<<<<<< HEAD
-    /// For when to bits is called on a type that does not implement it.
-    @formatted
-    to_bits_not_implemented_for_type {
-        args: (type_: impl Display),
-        msg: format!("the type `{}` does not implement the to_bits method", type_),
-        help: None,
-    }
-
-    /// For when from bits is called on a type that does not implement it.
-    @formatted
-    from_bits_not_implemented_for_type {
-        args: (type_: impl Display),
-        msg: format!("the type `{}` does not implement the from_bits method", type_),
-=======
-    @formatted
-    array_sizes_must_match_in_eq {
-        args: (lhs: impl Display, rhs: impl Display),
-        msg: format!("array sizes must match for comparison; left: {}, right: {}", lhs, rhs),
->>>>>>> 419a6bd4
-        help: None,
-    }
 );