--- conflicted
+++ resolved
@@ -45,12 +45,9 @@
             Expression::CircuitInit(e) => self.reduce_circuit_init(e),
             Expression::Ternary(e) => self.reduce_ternary_expression(e),
             Expression::Cast(e) => self.reduce_cast_expression(e),
-<<<<<<< HEAD
             Expression::Access(e) => self.reduce_access_expression(e),
             Expression::NamedType(e) => self.reduce_named_type_expression(e),
-=======
             Expression::LengthOf(e) => Expression::LengthOf(e), // TODO: implement REDUCER
->>>>>>> a5f74195
             Expression::Constant(e) => self.reduce_constant(e),
             Expression::TupleInit(e) => self.reduce_tuple_init(e),
             Expression::Unary(e) => self.reduce_unary(e),
