--- conflicted
+++ resolved
@@ -316,69 +316,56 @@
 
     pub fn parse(int_type: &IntegerType, value: &str, span: &Span) -> Result<ConstInt, LeoError> {
         Ok(match int_type {
-<<<<<<< HEAD
             IntegerType::I8 => ConstInt::I8(
                 value
                     .parse()
-                    .map_err(|_| LeoError::from(AsgError::invalid_int(&value, span)))?,
+                    .map_err(|_| LeoError::from(AsgError::invalid_int(value, span)))?,
             ),
             IntegerType::I16 => ConstInt::I16(
                 value
                     .parse()
-                    .map_err(|_| LeoError::from(AsgError::invalid_int(&value, span)))?,
+                    .map_err(|_| LeoError::from(AsgError::invalid_int(value, span)))?,
             ),
             IntegerType::I32 => ConstInt::I32(
                 value
                     .parse()
-                    .map_err(|_| LeoError::from(AsgError::invalid_int(&value, span)))?,
+                    .map_err(|_| LeoError::from(AsgError::invalid_int(value, span)))?,
             ),
             IntegerType::I64 => ConstInt::I64(
                 value
                     .parse()
-                    .map_err(|_| LeoError::from(AsgError::invalid_int(&value, span)))?,
+                    .map_err(|_| LeoError::from(AsgError::invalid_int(value, span)))?,
             ),
             IntegerType::I128 => ConstInt::I128(
                 value
                     .parse()
-                    .map_err(|_| LeoError::from(AsgError::invalid_int(&value, span)))?,
+                    .map_err(|_| LeoError::from(AsgError::invalid_int(value, span)))?,
             ),
             IntegerType::U8 => ConstInt::U8(
                 value
                     .parse()
-                    .map_err(|_| LeoError::from(AsgError::invalid_int(&value, span)))?,
+                    .map_err(|_| LeoError::from(AsgError::invalid_int(value, span)))?,
             ),
             IntegerType::U16 => ConstInt::U16(
                 value
                     .parse()
-                    .map_err(|_| LeoError::from(AsgError::invalid_int(&value, span)))?,
+                    .map_err(|_| LeoError::from(AsgError::invalid_int(value, span)))?,
             ),
             IntegerType::U32 => ConstInt::U32(
                 value
                     .parse()
-                    .map_err(|_| LeoError::from(AsgError::invalid_int(&value, span)))?,
+                    .map_err(|_| LeoError::from(AsgError::invalid_int(value, span)))?,
             ),
             IntegerType::U64 => ConstInt::U64(
                 value
                     .parse()
-                    .map_err(|_| LeoError::from(AsgError::invalid_int(&value, span)))?,
+                    .map_err(|_| LeoError::from(AsgError::invalid_int(value, span)))?,
             ),
             IntegerType::U128 => ConstInt::U128(
                 value
                     .parse()
-                    .map_err(|_| LeoError::from(AsgError::invalid_int(&value, span)))?,
-            ),
-=======
-            IntegerType::I8 => ConstInt::I8(value.parse().map_err(|_| AsgConvertError::invalid_int(value, span))?),
-            IntegerType::I16 => ConstInt::I16(value.parse().map_err(|_| AsgConvertError::invalid_int(value, span))?),
-            IntegerType::I32 => ConstInt::I32(value.parse().map_err(|_| AsgConvertError::invalid_int(value, span))?),
-            IntegerType::I64 => ConstInt::I64(value.parse().map_err(|_| AsgConvertError::invalid_int(value, span))?),
-            IntegerType::I128 => ConstInt::I128(value.parse().map_err(|_| AsgConvertError::invalid_int(value, span))?),
-            IntegerType::U8 => ConstInt::U8(value.parse().map_err(|_| AsgConvertError::invalid_int(value, span))?),
-            IntegerType::U16 => ConstInt::U16(value.parse().map_err(|_| AsgConvertError::invalid_int(value, span))?),
-            IntegerType::U32 => ConstInt::U32(value.parse().map_err(|_| AsgConvertError::invalid_int(value, span))?),
-            IntegerType::U64 => ConstInt::U64(value.parse().map_err(|_| AsgConvertError::invalid_int(value, span))?),
-            IntegerType::U128 => ConstInt::U128(value.parse().map_err(|_| AsgConvertError::invalid_int(value, span))?),
->>>>>>> bfc995be
+                    .map_err(|_| LeoError::from(AsgError::invalid_int(value, span)))?,
+            ),
         })
     }
 }
