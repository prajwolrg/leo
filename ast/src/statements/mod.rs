--- conflicted
+++ resolved
@@ -1,5 +1,3 @@
-<<<<<<< HEAD
-=======
 // Copyright (C) 2019-2020 Aleo Systems Inc.
 // This file is part of the Leo library.
 
@@ -16,10 +14,6 @@
 // You should have received a copy of the GNU General Public License
 // along with the Leo library. If not, see <https://www.gnu.org/licenses/>.
 
-pub mod macro_statement;
-pub use macro_statement::*;
-
->>>>>>> e1c0fbf9
 pub mod assign_statement;
 pub use assign_statement::*;
 
