--- conflicted
+++ resolved
@@ -280,14 +280,7 @@
             x:
               type: bool
               value: "true"
-<<<<<<< HEAD
-    initial_ast: d2e81473b538397a2f4fcacb41333d3e138366bac536c2116d4f75492574e94c
-    imports_resolved_ast: c5beea9891a5b3dd8a657d8355b988c70b46f756978de0746bc36d3e2bc00367
-    canonicalized_ast: c5beea9891a5b3dd8a657d8355b988c70b46f756978de0746bc36d3e2bc00367
-    type_inferenced_ast: 195d34c72aa15b832d960d27918c51cee99714f787717a45d1996ea4d0fc8fb0
-=======
-    initial_ast: 409a8f76bc6e0efcada4717c6170a057c6997bd5fd07f296adf4b6d8b6473601
-    imports_resolved_ast: 0b3d7d343e2ead04f9db23d7c793a8ae1e8a09ef8f3045668a5bd4b841aad596
-    canonicalized_ast: 0b3d7d343e2ead04f9db23d7c793a8ae1e8a09ef8f3045668a5bd4b841aad596
-    type_inferenced_ast: d3722590c120642372569aa133d56c12d0758e3f7a287573bf42b089e902ccbe
->>>>>>> d621ee72
+    initial_ast: 5f3166a9495caea982e4d7db8d57077559b71113506d67889969b7738699524e
+    imports_resolved_ast: 4544d273e2f2a419399e7318ad30d767c522721540c63d9eef8d1d51ce1ffc57
+    canonicalized_ast: 4544d273e2f2a419399e7318ad30d767c522721540c63d9eef8d1d51ce1ffc57
+    type_inferenced_ast: 92a9911ca99dce2e2c9c28f5ec528ed8956c594492c034812001f3b99ef0be66