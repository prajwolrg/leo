--- conflicted
+++ resolved
@@ -263,14 +263,7 @@
             r0:
               type: bool
               value: "true"
-<<<<<<< HEAD
-    initial_ast: 9e324615b49a7e8be3ad75d168d40cb0f8fc0fb41984914c025b93c7deb5bc6d
-    imports_resolved_ast: c1f763d5a4e055eb617e56d58f63bd95731a83acc2c58a00b06ab8dcdd9d2949
-    canonicalized_ast: c1f763d5a4e055eb617e56d58f63bd95731a83acc2c58a00b06ab8dcdd9d2949
-    type_inferenced_ast: 453415020bc9d3d9cd2808ffb695e19fe9565abe3ed931106e7c179ee6484a3c
-=======
-    initial_ast: 6c2077414b9b6294e2bf669239ac83b418eef36acabe2c6894b3778f8674e8b6
-    imports_resolved_ast: 8649ed9b81e1f2e727b4fa3c880a6f81a68d18843c777393781fa98f0ed09324
-    canonicalized_ast: 8649ed9b81e1f2e727b4fa3c880a6f81a68d18843c777393781fa98f0ed09324
-    type_inferenced_ast: 8c38ebfdf18811bb425d3f225b23b5570d90ab8c43e2bf15af37336ec589642f
->>>>>>> d621ee72
+    initial_ast: 484c442dc72d25a915f0ae2f2586ddd2884abac6b83779a6452837bcd7e1aba5
+    imports_resolved_ast: 7fe92ffea9df8d558754cabd140ac19894600d114c2520aef8ee2a81690105dd
+    canonicalized_ast: 7fe92ffea9df8d558754cabd140ac19894600d114c2520aef8ee2a81690105dd
+    type_inferenced_ast: 9ff48fb688a00baa4f6fa28042150f83c3e4fae05ea4faf2ccd453362f069ab0