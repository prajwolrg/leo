--- conflicted
+++ resolved
@@ -267,14 +267,7 @@
             r0:
               type: bool
               value: "true"
-<<<<<<< HEAD
-    initial_ast: eeb32df0855a46fcfb3b064d4e0ceba8108d1b6145c97277d10188f47c8e559e
-    imports_resolved_ast: 146f91f2f19dae4f33544bca31fb21da5d042a4695d783d740a68dcafcadd79b
-    canonicalized_ast: e42c2e6aaf4b66a893416b4e8871e76c3be8313fddb7ac557538f6b9e7d91f7d
-    type_inferenced_ast: 8a8dd8aea59e13b77aef83613340e23612b6f42faf1dac3ee46e53e8709c2cdf
-=======
-    initial_ast: 7440f2d0de11d2f2751d7291b5c4b6bb4c62b907aec3e0ef9976f82593996590
-    imports_resolved_ast: bcd5fa6e47f0c6519c520d0b6f329c10a559728680d80b3c1d5c0fb1ee80cb40
-    canonicalized_ast: 1fa8a96fc92c4410571cef0e734bc9d071bb7f906a41c3d78927bcccef181058
-    type_inferenced_ast: df21967329c290a48aeefd8cc8659689a15b93e6c844b3545274e961796ed8a8
->>>>>>> 03f78d56
+    initial_ast: 532fd5f5e395e68fb1af3e8fb738314beda0665d1a851a74351e444b6b0819ae
+    imports_resolved_ast: f9676512282e8604e9949319f66af43845b91b7d3d24350c6cd40a890afe2023
+    canonicalized_ast: e8728e4fa88c384d382f3cb4b342fca0c4038445036c521c4c6b4f286f290c49
+    type_inferenced_ast: e07324636dba89cd41f38232288e5e31fb1d106c613ee19e45b4573f9bd7a924