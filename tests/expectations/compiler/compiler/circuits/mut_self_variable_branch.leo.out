---
namespace: Compile
expectation: Pass
outputs:
  - circuit:
      num_public_variables: 0
      num_private_variables: 1
      num_constraints: 1
      at: 042610d0fd1fe6d6ac112138f8755752f44c7d2a00f1b5960574d6da5cda393f
      bt: e97756698880ab7555a959a5fb5c6b4e15bd64612aa677adbfe2d0bd91f0a83c
      ct: cf1cbb66a638b4860a516671fb74850e6ccf787fe6c4c8d29e9c04efe880bd05
    output:
      - input_file: input/dummy.in
        output:
          registers:
            r0:
              type: bool
              value: "true"
<<<<<<< HEAD
    initial_ast: 1604eadec9fd814ed2a25a47d65ba466923085e42535fdde616ab91b84df58b6
    canonicalized_ast: 780f1b481da6ceb8370fbf1623dffe9e221e1eaeb49a508e65f23a9e6fd66c2e
    type_inferenced_ast: 6ad36ae09c6a97c3f6e0c17e067b5b8f7249ddfdcf82299772600fe57fd21d05
=======
    initial_ast: 15da2283babf7f4a490bd7bdc0331522107f7ce4c88949863178ba4a00419ead
    canonicalized_ast: 96a167f8b897e9973bb7b9d13faa81da0b635a6611ef09124a5d12f817b35254
    type_inferenced_ast: 82c54a8e54820fc234a7029cb4c6018df99e7a3d4b47f418efc8835889b1c6cc
>>>>>>> 235daa9e
<|MERGE_RESOLUTION|>--- conflicted
+++ resolved
@@ -16,12 +16,6 @@
             r0:
               type: bool
               value: "true"
-<<<<<<< HEAD
-    initial_ast: 1604eadec9fd814ed2a25a47d65ba466923085e42535fdde616ab91b84df58b6
-    canonicalized_ast: 780f1b481da6ceb8370fbf1623dffe9e221e1eaeb49a508e65f23a9e6fd66c2e
-    type_inferenced_ast: 6ad36ae09c6a97c3f6e0c17e067b5b8f7249ddfdcf82299772600fe57fd21d05
-=======
-    initial_ast: 15da2283babf7f4a490bd7bdc0331522107f7ce4c88949863178ba4a00419ead
-    canonicalized_ast: 96a167f8b897e9973bb7b9d13faa81da0b635a6611ef09124a5d12f817b35254
-    type_inferenced_ast: 82c54a8e54820fc234a7029cb4c6018df99e7a3d4b47f418efc8835889b1c6cc
->>>>>>> 235daa9e
+    initial_ast: ff029cd4035cb046857e7e8c0ff56c843969d2f04db76ced2698a20cf0491485
+    canonicalized_ast: 88447a6c1f7b92f4af7d9cecd7fd8d6fa5e96ed5dd6c6fde5897cf3df3f5cbc5
+    type_inferenced_ast: 51a081de631b9b95b2055ea5ba6a52d17972caf8bf7c70dadd49801af9d011f9