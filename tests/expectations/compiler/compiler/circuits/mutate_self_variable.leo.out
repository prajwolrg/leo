--- conflicted
+++ resolved
@@ -17,13 +17,7 @@
               type: bool
               value: "true"
     initial_ast: a3daaf9251fa0ad8e78d7220290510f78df9934021ff695c4ed3f422466faaff
-<<<<<<< HEAD
+    ir: 9b57f5748f4450f0c98989939ea3b3ac2e185df52e1f7002a0e1f0ebc20064bd
     imports_resolved_ast: b2543c4ea6705c9da8aa9179df4975cc2df4c2237913b2b2087f7c8388bedd3e
     canonicalized_ast: 8e192e540dd2ca694ad28305a455c5c4790d48bbbc13d15e4b19e522239401e4
-    type_inferenced_ast: 60b96a5cb5993b704a1bf62d915169af9042c108fbcaf67fd1b65897b944d7f3
-=======
-    ir: 9b57f5748f4450f0c98989939ea3b3ac2e185df52e1f7002a0e1f0ebc20064bd
-    imports_resolved_ast: 96e9dea739a4daedb69d5c58c14222055d2d74a5e0770375b8bd6572d20e2b0d
-    canonicalized_ast: 8c89960ca5131c63bc1d6cf33699c4e604cf5c12ef5d7f4d378161358fa4ec46
-    type_inferenced_ast: d92441739d517d5e6b49d5b156eb64014615a5b144c09996d303d2581c2a1ee1
->>>>>>> 3626fbdb
+    type_inferenced_ast: 60b96a5cb5993b704a1bf62d915169af9042c108fbcaf67fd1b65897b944d7f3