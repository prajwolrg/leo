--- conflicted
+++ resolved
@@ -17,13 +17,7 @@
               type: bool
               value: "true"
     initial_ast: 56ad56a2bb752e194fde8d7016b184ab4b2920cfec1a4590a544722d0b050b99
-<<<<<<< HEAD
+    ir: 3938f4ad29308dbab9e1fbe4409fc8e1f035ec3e15979a8a8bb997d0cac7fac0
     imports_resolved_ast: 59fe26c6be5da894759c4f3c6d164d87bf4ace081a9fb54d85b4612bbaeda34b
     canonicalized_ast: 4bc0d172f8c57b63b0c0a4faf1118f964b8974827bdf02ac026e725c43b581c1
-    type_inferenced_ast: fb693deb50a22422608d24c685790b91961ed4a587aa0a596ff4992e90060b68
-=======
-    ir: 3938f4ad29308dbab9e1fbe4409fc8e1f035ec3e15979a8a8bb997d0cac7fac0
-    imports_resolved_ast: b22f29ec8a1b76355de4912e9d930102f97b7bbf7f0ed4eb1180d041ea5a6335
-    canonicalized_ast: 986096f5f80ea1a2dc796da7c3ecaa9a0bd438181d6eab024bbb2881dbf34af1
-    type_inferenced_ast: 583a47420eab4a89b0e184039e96b3ad1e070f4e9afc42ed97c6e07719a8d45b
->>>>>>> 3626fbdb
+    type_inferenced_ast: fb693deb50a22422608d24c685790b91961ed4a587aa0a596ff4992e90060b68