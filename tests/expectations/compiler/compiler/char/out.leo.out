--- conflicted
+++ resolved
@@ -107,16 +107,8 @@
           registers:
             r:
               type: char
-<<<<<<< HEAD
               value: "\\u{1f62d}"
-    initial_ast: 6e1cf86d47e056682c6e51dcf0390eb34505b60d50de60970a688f237525bedf
-    imports_resolved_ast: e9012d76c33c37f3940fbc8f9d8fe83cb13d8b7bdaa5b8476180128f91132c71
-    canonicalized_ast: e9012d76c33c37f3940fbc8f9d8fe83cb13d8b7bdaa5b8476180128f91132c71
-    type_inferenced_ast: b19acb9ba2e6e5949839b5fe3d15f52f7187cadbb0602e44b03215f4181a6997
-=======
-              value: "'\\u{1f62d}'"
     initial_ast: b52f25912734ca1e8a869c6a70c526b5253b499e006b753ae7805c50d9b7239d
     imports_resolved_ast: ccacbba2e0f2cc150247369ab83931ba8bbd1c86404747aa582f95172b73e39d
     canonicalized_ast: ccacbba2e0f2cc150247369ab83931ba8bbd1c86404747aa582f95172b73e39d
-    type_inferenced_ast: 941b0229280fb4db43b93db05c87955027e8e977cbd24f0b3e5e45dfe8f4d1cd
->>>>>>> 2a7298b8
+    type_inferenced_ast: 941b0229280fb4db43b93db05c87955027e8e977cbd24f0b3e5e45dfe8f4d1cd