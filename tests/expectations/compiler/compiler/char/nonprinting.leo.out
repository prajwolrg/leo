---
namespace: Compile
expectation: Pass
outputs:
  - circuit:
      num_public_variables: 0
      num_private_variables: 70
      num_constraints: 4
      at: 2bfa66cf5bae7b7326e489c0be39e1a33f7a0ae9c0f85007c9c6280626e44823
      bt: b863e2f23191c83e093e8b27d0d036b1eebe82000097e881a698348d3290163b
      ct: 19488e9d1f6d0cfc9fb6e6e6048108b8717ceefc6d3ade9aa8b5e5d59da661c8
    ir:
      - "decl f0: <0>"
      - "  store &v2, ((v0, v1), (), (), ())"
      - "  store &v36, [v3, v4, v5, v6, v7, v8, v9, v10, v11, v12, v13, v14, v15, v16, v17, v18, v19, v20, v21, v22, v23, v24, v25, v26, v27, v28, v29, v30, v31, v32, v33, v34, v35]"
      - "  log INFO, \"\", v36, \"\""
      - "  eq &v37, v3, '\\u{0}'"
      - "  retn (v36, v37)"
      - "decl f1: <38>"
      - "  retn [false, false, false, false, false, false, false, false, false, false, false, false, false, false, false, false, false, false, false, false, false, false, false, false, false, false, false, false, false, false, false, false, false, false, false, false, false, false, false, false, false, false, false, false, false, false, false, false, false, false, false, false, false, false, false, false, false, false, false, false, false, false, false, false, false, false, false, false, false, false, false, false, false, false, false, false, false, false, false, false, false, false, false, false, false, false, false, false, false, false, false, false, false, false, false, false, false, false, false, false, false, false, false, false, false, false, false, false, false, false, false, false, false, false, false, false, false, false, false, false, false, false, false, false, false, false, false, false, false, false, false, false, false, false, false, false, false, false, false, false, false, false, false, false, false, false, false, false, false, false, false, false, false, false, false, false, false, false, false, false, false, false, false, false, false, false, false, false, false, false, false, false, false, false, false, false, false, false, false, false, false, false, false, false, false, false, false, false, false, false, false, false, false, false, false, false, false, false, false, false, false, false, false, false, false, false, false, false, false, false, false, false, false, false, false, false, false, false, false, false, false, false, false, false, false, false, false, false, false, false, false, false, false, false, false, false, false, false, false, false, false, false, false, false, false, false, false, false, false, false, false, false, false, false, false, false]"
      - "decl f2: <39>"
      - "  retn aleo1qnr4dkkvkgfqph0vzc3y6z2eu975wnpz2925ntjccd5cfqxtyu8sta57j8"
      - "decl f3: <40>"
      - "  retn [0, 0, 0, 0, 0, 0, 0, 0, 0, 0, 0, 0, 0, 0, 0, 0, 0, 0, 0, 0, 0, 0, 0, 0, 0, 0, 0, 0, 0, 0, 0, 0]"
      - "decl f4: <41>"
      - "  retn aleo1qnr4dkkvkgfqph0vzc3y6z2eu975wnpz2925ntjccd5cfqxtyu8sta57j8"
      - "decl f5: <42>"
      - "  retn [false, false, false, false, false, false, false, false, false, false, false, false, false, false, false, false, false, false, false, false, false, false, false, false, false, false, false, false, false, false, false, false, false, false, false, false, false, false, false, false, false, false, false, false, false, false, false, false, false, false, false, false, false, false, false, false, false, false, false, false, false, false, false, false, false, false, false, false, false, false, false, false, false, false, false, false, false, false, false, false, false, false, false, false, false, false, false, false, false, false, false, false, false, false, false, false, false, false, false, false, false, false, false, false, false, false, false, false, false, false, false, false, false, false, false, false, false, false, false, false, false, false, false, false, false, false, false, false, false, false, false, false, false, false, false, false, false, false, false, false, false, false, false, false, false, false, false, false, false, false, false, false, false, false, false, false, false, false, false, false, false, false, false, false, false, false, false, false, false, false, false, false, false, false, false, false, false, false, false, false, false, false, false, false, false, false, false, false, false, false, false, false, false, false, false, false, false, false, false, false, false, false, false, false, false, false, false, false, false, false, false, false, false, false, false, false, false, false, false, false, false, false, false, false, false, false, false, false, false, false, false, false, false, false, false, false, false, false, false, false, false, false, false, false, false, false, false, false, false, false, false, false, false, false, false, false]"
      - "decl f6: <43>"
      - "  retn aleo1qnr4dkkvkgfqph0vzc3y6z2eu975wnpz2925ntjccd5cfqxtyu8sta57j8"
      - "decl f7: <44>"
      - "  retn [0, 0, 0, 0, 0, 0, 0, 0, 0, 0, 0, 0, 0, 0, 0, 0, 0, 0, 0, 0, 0, 0, 0, 0, 0, 0, 0, 0, 0, 0, 0, 0]"
      - "decl f8: <45>"
      - "  retn aleo1qnr4dkkvkgfqph0vzc3y6z2eu975wnpz2925ntjccd5cfqxtyu8sta57j8"
      - "decl f9: <46>"
      - "  retn 0"
      - "decl f10: <47>"
      - "  retn [false]"
      - "decl f11: <48>"
      - "  retn false"
      - "decl f12: <49>"
      - "  retn [0]"
      - "decl f13: <50>"
      - "  retn false"
      - "decl f14: <51>"
      - "  retn [false]"
      - "decl f15: <52>"
      - "  retn false"
      - "decl f16: <53>"
      - "  retn [0]"
      - "decl f17: <54>"
      - "  retn false"
      - "decl f18: <55>"
      - "  retn [false, false, false, false, false, false, false, false, false, false, false, false, false, false, false, false, false, false, false, false, false, false, false, false, false, false, false, false, false, false, false, false, false, false, false, false, false, false, false, false, false, false, false, false, false, false, false, false, false, false, false, false, false, false, false, false, false, false, false, false, false, false, false, false, false, false, false, false, false, false, false, false, false, false, false, false, false, false, false, false, false, false, false, false, false, false, false, false, false, false, false, false, false, false, false, false, false, false, false, false, false, false, false, false, false, false, false, false, false, false, false, false, false, false, false, false, false, false, false, false, false, false, false, false, false, false, false, false, false, false, false, false, false, false, false, false, false, false, false, false, false, false, false, false, false, false, false, false, false, false, false, false, false, false, false, false, false, false, false, false, false, false, false, false, false, false, false, false, false, false, false, false, false, false, false, false, false, false, false, false, false, false, false, false, false, false, false, false, false, false, false, false, false, false, false, false, false, false, false, false, false, false, false, false, false, false, false, false, false, false, false, false, false, false, false, false, false, false, false, false, false, false, false, false, false, false, false, false, false, false, false, false, false, false, false, false, false, false, false, false, false, false, false, false, false, false, false, false, false, false, false, false, false]"
      - "decl f19: <56>"
      - "  retn 'a'"
      - "decl f20: <57>"
      - "  retn [0, 0, 0, 0, 0, 0, 0, 0, 0, 0, 0, 0, 0, 0, 0, 0, 0, 0, 0, 0, 0, 0, 0, 0, 0, 0, 0, 0, 0, 0, 0, 0]"
      - "decl f21: <58>"
      - "  retn 'a'"
      - "decl f22: <59>"
      - "  retn [false, false, false, false, false, false, false, false, false, false, false, false, false, false, false, false, false, false, false, false, false, false, false, false, false, false, false, false, false, false, false, false, false, false, false, false, false, false, false, false, false, false, false, false, false, false, false, false, false, false, false, false, false, false, false, false, false, false, false, false, false, false, false, false, false, false, false, false, false, false, false, false, false, false, false, false, false, false, false, false, false, false, false, false, false, false, false, false, false, false, false, false, false, false, false, false, false, false, false, false, false, false, false, false, false, false, false, false, false, false, false, false, false, false, false, false, false, false, false, false, false, false, false, false, false, false, false, false, false, false, false, false, false, false, false, false, false, false, false, false, false, false, false, false, false, false, false, false, false, false, false, false, false, false, false, false, false, false, false, false, false, false, false, false, false, false, false, false, false, false, false, false, false, false, false, false, false, false, false, false, false, false, false, false, false, false, false, false, false, false, false, false, false, false, false, false, false, false, false, false, false, false, false, false, false, false, false, false, false, false, false, false, false, false, false, false, false, false, false, false, false, false, false, false, false, false, false, false, false, false, false, false, false, false, false, false, false, false, false, false, false, false, false, false, false, false, false, false, false, false, false, false, false]"
      - "decl f23: <60>"
      - "  retn 'a'"
      - "decl f24: <61>"
      - "  retn [0, 0, 0, 0, 0, 0, 0, 0, 0, 0, 0, 0, 0, 0, 0, 0, 0, 0, 0, 0, 0, 0, 0, 0, 0, 0, 0, 0, 0, 0, 0, 0]"
      - "decl f25: <62>"
      - "  retn 'a'"
      - "decl f26: <63>"
      - "  retn [false, false, false, false, false, false, false, false, false, false, false, false, false, false, false, false, false, false, false, false, false, false, false, false, false, false, false, false, false, false, false, false, false, false, false, false, false, false, false, false, false, false, false, false, false, false, false, false, false, false, false, false, false, false, false, false, false, false, false, false, false, false, false, false, false, false, false, false, false, false, false, false, false, false, false, false, false, false, false, false, false, false, false, false, false, false, false, false, false, false, false, false, false, false, false, false, false, false, false, false, false, false, false, false, false, false, false, false, false, false, false, false, false, false, false, false, false, false, false, false, false, false, false, false, false, false, false, false, false, false, false, false, false, false, false, false, false, false, false, false, false, false, false, false, false, false, false, false, false, false, false, false, false, false, false, false, false, false, false, false, false, false, false, false, false, false, false, false, false, false, false, false, false, false, false, false, false, false, false, false, false, false, false, false, false, false, false, false, false, false, false, false, false, false, false, false, false, false, false, false, false, false, false, false, false, false, false, false, false, false, false, false, false, false, false, false, false, false, false, false, false, false, false, false, false, false, false, false, false, false, false, false, false, false, false, false, false, false, false, false, false, false, false, false, false, false, false, false, false, false, false, false, false]"
      - "decl f27: <64>"
      - "  retn []"
      - "decl f28: <65>"
      - "  retn [0, 0, 0, 0, 0, 0, 0, 0, 0, 0, 0, 0, 0, 0, 0, 0, 0, 0, 0, 0, 0, 0, 0, 0, 0, 0, 0, 0, 0, 0, 0, 0]"
      - "decl f29: <66>"
      - "  retn []"
      - "decl f30: <67>"
      - "  retn [false, false, false, false, false, false, false, false, false, false, false, false, false, false, false, false, false, false, false, false, false, false, false, false, false, false, false, false, false, false, false, false, false, false, false, false, false, false, false, false, false, false, false, false, false, false, false, false, false, false, false, false, false, false, false, false, false, false, false, false, false, false, false, false, false, false, false, false, false, false, false, false, false, false, false, false, false, false, false, false, false, false, false, false, false, false, false, false, false, false, false, false, false, false, false, false, false, false, false, false, false, false, false, false, false, false, false, false, false, false, false, false, false, false, false, false, false, false, false, false, false, false, false, false, false, false, false, false, false, false, false, false, false, false, false, false, false, false, false, false, false, false, false, false, false, false, false, false, false, false, false, false, false, false, false, false, false, false, false, false, false, false, false, false, false, false, false, false, false, false, false, false, false, false, false, false, false, false, false, false, false, false, false, false, false, false, false, false, false, false, false, false, false, false, false, false, false, false, false, false, false, false, false, false, false, false, false, false, false, false, false, false, false, false, false, false, false, false, false, false, false, false, false, false, false, false, false, false, false, false, false, false, false, false, false, false, false, false, false, false, false, false, false, false, false, false, false, false, false, false, false, false, false]"
      - "decl f31: <68>"
      - "  retn []"
      - "decl f32: <69>"
      - "  retn [0, 0, 0, 0, 0, 0, 0, 0, 0, 0, 0, 0, 0, 0, 0, 0, 0, 0, 0, 0, 0, 0, 0, 0, 0, 0, 0, 0, 0, 0, 0, 0]"
      - "decl f33: <70>"
      - "  retn []"
      - "decl f34: <71>"
      - "  retn [false, false, false, false, false, false, false, false, false, false, false, false, false, false, false, false, false, false, false, false, false, false, false, false, false, false, false, false, false, false, false, false, false, false, false, false, false, false, false, false, false, false, false, false, false, false, false, false, false, false, false, false, false, false, false, false, false, false, false, false, false, false, false, false, false, false, false, false, false, false, false, false, false, false, false, false, false, false, false, false, false, false, false, false, false, false, false, false, false, false, false, false, false, false, false, false, false, false, false, false, false, false, false, false, false, false, false, false, false, false, false, false, false, false, false, false, false, false, false, false, false, false, false, false, false, false, false, false, false, false, false, false, false, false, false, false, false, false, false, false, false, false, false, false, false, false, false, false, false, false, false, false, false, false, false, false, false, false, false, false, false, false, false, false, false, false, false, false, false, false, false, false, false, false, false, false, false, false, false, false, false, false, false, false, false, false, false, false, false, false, false, false, false, false, false, false, false, false, false, false, false, false, false, false, false, false, false, false, false, false, false, false, false, false, false, false, false, false, false, false, false, false, false, false, false, false, false, false, false, false, false, false, false, false, false, false, false, false, false, false, false, false, false, false, false, false, false, false, false, false, false, false, false, false, false, false, false, false, false, false, false, false, false, false, false, false, false, false, false, false, false, false, false, false, false, false, false, false, false, false, false, false, false, false, false, false, false, false, false, false, false, false, false, false, false, false, false, false, false, false, false, false, false, false, false, false, false, false, false, false, false, false, false, false, false, false, false, false, false, false, false, false, false, false, false, false, false, false, false, false, false, false, false, false, false, false, false, false, false, false, false, false, false, false, false, false, false, false, false, false, false, false, false, false, false, false, false, false, false, false, false, false, false, false, false, false, false, false, false, false, false, false, false, false, false, false, false, false, false, false, false, false, false, false, false, false, false, false, false, false, false, false, false, false, false, false, false, false, false, false, false, false, false, false, false, false, false, false, false, false, false, false, false, false, false, false, false, false, false, false, false, false, false, false, false, false, false, false, false, false, false, false, false, false, false, false, false, false, false, false, false, false, false, false, false, false, false, false, false, false, false, false, false, false, false, false, false, false, false, false, false, false, false, false, false, false, false, false, false, false, false, false, false, false, false, false, false, false, false, false, false, false, false, false, false, false, false, false, false, false, false, false, false, false, false, false, false, false, false, false, false, false, false, false, false, false]"
      - "decl f35: <72>"
      - "  retn []group"
      - "decl f36: <73>"
      - "  retn [0, 0, 0, 0, 0, 0, 0, 0, 0, 0, 0, 0, 0, 0, 0, 0, 0, 0, 0, 0, 0, 0, 0, 0, 0, 0, 0, 0, 0, 0, 0, 0, 0, 0, 0, 0, 0, 0, 0, 0, 0, 0, 0, 0, 0, 0, 0, 0, 0, 0, 0, 0, 0, 0, 0, 0, 0, 0, 0, 0, 0, 0, 0, 0]"
      - "decl f37: <74>"
      - "  retn []group"
      - "decl f38: <75>"
      - "  retn [false, false, false, false, false, false, false, false, false, false, false, false, false, false, false, false, false, false, false, false, false, false, false, false, false, false, false, false, false, false, false, false, false, false, false, false, false, false, false, false, false, false, false, false, false, false, false, false, false, false, false, false, false, false, false, false, false, false, false, false, false, false, false, false, false, false, false, false, false, false, false, false, false, false, false, false, false, false, false, false, false, false, false, false, false, false, false, false, false, false, false, false, false, false, false, false, false, false, false, false, false, false, false, false, false, false, false, false, false, false, false, false, false, false, false, false, false, false, false, false, false, false, false, false, false, false, false, false, false, false, false, false, false, false, false, false, false, false, false, false, false, false, false, false, false, false, false, false, false, false, false, false, false, false, false, false, false, false, false, false, false, false, false, false, false, false, false, false, false, false, false, false, false, false, false, false, false, false, false, false, false, false, false, false, false, false, false, false, false, false, false, false, false, false, false, false, false, false, false, false, false, false, false, false, false, false, false, false, false, false, false, false, false, false, false, false, false, false, false, false, false, false, false, false, false, false, false, false, false, false, false, false, false, false, false, false, false, false, false, false, false, false, false, false, false, false, false, false, false, false, false, false, false, false, false, false, false, false, false, false, false, false, false, false, false, false, false, false, false, false, false, false, false, false, false, false, false, false, false, false, false, false, false, false, false, false, false, false, false, false, false, false, false, false, false, false, false, false, false, false, false, false, false, false, false, false, false, false, false, false, false, false, false, false, false, false, false, false, false, false, false, false, false, false, false, false, false, false, false, false, false, false, false, false, false, false, false, false, false, false, false, false, false, false, false, false, false, false, false, false, false, false, false, false, false, false, false, false, false, false, false, false, false, false, false, false, false, false, false, false, false, false, false, false, false, false, false, false, false, false, false, false, false, false, false, false, false, false, false, false, false, false, false, false, false, false, false, false, false, false, false, false, false, false, false, false, false, false, false, false, false, false, false, false, false, false, false, false, false, false, false, false, false, false, false, false, false, false, false, false, false, false, false, false, false, false, false, false, false, false, false, false, false, false, false, false, false, false, false, false, false, false, false, false, false, false, false, false, false, false, false, false, false, false, false, false, false, false, false, false, false, false, false, false, false, false, false, false, false, false, false, false, false, false, false, false, false, false, false, false, false, false, false, false, false, false, false, false, false, false, false, false, false, false, false, false]"
      - "decl f39: <76>"
      - "  retn []group"
      - "decl f40: <77>"
      - "  retn [0, 0, 0, 0, 0, 0, 0, 0, 0, 0, 0, 0, 0, 0, 0, 0, 0, 0, 0, 0, 0, 0, 0, 0, 0, 0, 0, 0, 0, 0, 0, 0, 0, 0, 0, 0, 0, 0, 0, 0, 0, 0, 0, 0, 0, 0, 0, 0, 0, 0, 0, 0, 0, 0, 0, 0, 0, 0, 0, 0, 0, 0, 0, 0]"
      - "decl f41: <78>"
      - "  retn []group"
      - "decl f42: <79>"
      - "  retn [false, false, false, false, false, false, false, false]"
      - "decl f43: <80>"
      - "  retn 0"
      - "decl f44: <81>"
      - "  retn [0]"
      - "decl f45: <82>"
      - "  retn 0"
      - "decl f46: <83>"
      - "  retn [false, false, false, false, false, false, false, false]"
      - "decl f47: <84>"
      - "  retn 0"
      - "decl f48: <85>"
      - "  retn [0]"
      - "decl f49: <86>"
      - "  retn 0"
      - "decl f50: <87>"
      - "  retn [false, false, false, false, false, false, false, false, false, false, false, false, false, false, false, false]"
      - "decl f51: <88>"
      - "  retn 0"
      - "decl f52: <89>"
      - "  retn [0, 0]"
      - "decl f53: <90>"
      - "  retn 0"
      - "decl f54: <91>"
      - "  retn [false, false, false, false, false, false, false, false, false, false, false, false, false, false, false, false]"
      - "decl f55: <92>"
      - "  retn 0"
      - "decl f56: <93>"
      - "  retn [0, 0]"
      - "decl f57: <94>"
      - "  retn 0"
      - "decl f58: <95>"
      - "  retn [false, false, false, false, false, false, false, false, false, false, false, false, false, false, false, false, false, false, false, false, false, false, false, false, false, false, false, false, false, false, false, false]"
      - "decl f59: <96>"
      - "  retn 0"
      - "decl f60: <97>"
      - "  retn [0, 0, 0, 0]"
      - "decl f61: <98>"
      - "  retn 0"
      - "decl f62: <99>"
      - "  retn [false, false, false, false, false, false, false, false, false, false, false, false, false, false, false, false, false, false, false, false, false, false, false, false, false, false, false, false, false, false, false, false]"
      - "decl f63: <100>"
      - "  retn 0"
      - "decl f64: <101>"
      - "  retn [0, 0, 0, 0]"
      - "decl f65: <102>"
      - "  retn 0"
      - "decl f66: <103>"
      - "  retn [false, false, false, false, false, false, false, false, false, false, false, false, false, false, false, false, false, false, false, false, false, false, false, false, false, false, false, false, false, false, false, false, false, false, false, false, false, false, false, false, false, false, false, false, false, false, false, false, false, false, false, false, false, false, false, false, false, false, false, false, false, false, false, false]"
      - "decl f67: <104>"
      - "  retn 0"
      - "decl f68: <105>"
      - "  retn [0, 0, 0, 0, 0, 0, 0, 0]"
      - "decl f69: <106>"
      - "  retn 0"
      - "decl f70: <107>"
      - "  retn [false, false, false, false, false, false, false, false, false, false, false, false, false, false, false, false, false, false, false, false, false, false, false, false, false, false, false, false, false, false, false, false, false, false, false, false, false, false, false, false, false, false, false, false, false, false, false, false, false, false, false, false, false, false, false, false, false, false, false, false, false, false, false, false]"
      - "decl f71: <108>"
      - "  retn 0"
      - "decl f72: <109>"
      - "  retn [0, 0, 0, 0, 0, 0, 0, 0]"
      - "decl f73: <110>"
      - "  retn 0"
      - "decl f74: <111>"
      - "  retn [false, false, false, false, false, false, false, false, false, false, false, false, false, false, false, false, false, false, false, false, false, false, false, false, false, false, false, false, false, false, false, false, false, false, false, false, false, false, false, false, false, false, false, false, false, false, false, false, false, false, false, false, false, false, false, false, false, false, false, false, false, false, false, false, false, false, false, false, false, false, false, false, false, false, false, false, false, false, false, false, false, false, false, false, false, false, false, false, false, false, false, false, false, false, false, false, false, false, false, false, false, false, false, false, false, false, false, false, false, false, false, false, false, false, false, false, false, false, false, false, false, false, false, false, false, false, false, false]"
      - "decl f75: <112>"
      - "  retn 0"
      - "decl f76: <113>"
      - "  retn [0, 0, 0, 0, 0, 0, 0, 0, 0, 0, 0, 0, 0, 0, 0, 0]"
      - "decl f77: <114>"
      - "  retn 0"
      - "decl f78: <115>"
      - "  retn [false, false, false, false, false, false, false, false, false, false, false, false, false, false, false, false, false, false, false, false, false, false, false, false, false, false, false, false, false, false, false, false, false, false, false, false, false, false, false, false, false, false, false, false, false, false, false, false, false, false, false, false, false, false, false, false, false, false, false, false, false, false, false, false, false, false, false, false, false, false, false, false, false, false, false, false, false, false, false, false, false, false, false, false, false, false, false, false, false, false, false, false, false, false, false, false, false, false, false, false, false, false, false, false, false, false, false, false, false, false, false, false, false, false, false, false, false, false, false, false, false, false, false, false, false, false, false, false]"
      - "decl f79: <116>"
      - "  retn 0"
      - "decl f80: <117>"
      - "  retn [0, 0, 0, 0, 0, 0, 0, 0, 0, 0, 0, 0, 0, 0, 0, 0]"
      - "decl f81: <118>"
      - "  retn 0"
      - "decl f82: <119>"
      - "  retn [false, false, false, false, false, false, false, false]"
      - "decl f83: <120>"
      - "  retn 0"
      - "decl f84: <121>"
      - "  retn [0]"
      - "decl f85: <122>"
      - "  retn 0"
      - "decl f86: <123>"
      - "  retn [false, false, false, false, false, false, false, false]"
      - "decl f87: <124>"
      - "  retn 0"
      - "decl f88: <125>"
      - "  retn [0]"
      - "decl f89: <126>"
      - "  retn 0"
      - "decl f90: <127>"
      - "  retn [false, false, false, false, false, false, false, false, false, false, false, false, false, false, false, false]"
      - "decl f91: <128>"
      - "  retn 0"
      - "decl f92: <129>"
      - "  retn [0, 0]"
      - "decl f93: <130>"
      - "  retn 0"
      - "decl f94: <131>"
      - "  retn [false, false, false, false, false, false, false, false, false, false, false, false, false, false, false, false]"
      - "decl f95: <132>"
      - "  retn 0"
      - "decl f96: <133>"
      - "  retn [0, 0]"
      - "decl f97: <134>"
      - "  retn 0"
      - "decl f98: <135>"
      - "  retn [false, false, false, false, false, false, false, false, false, false, false, false, false, false, false, false, false, false, false, false, false, false, false, false, false, false, false, false, false, false, false, false]"
      - "decl f99: <136>"
      - "  retn 0"
      - "decl f100: <137>"
      - "  retn [0, 0, 0, 0]"
      - "decl f101: <138>"
      - "  retn 0"
      - "decl f102: <139>"
      - "  retn [false, false, false, false, false, false, false, false, false, false, false, false, false, false, false, false, false, false, false, false, false, false, false, false, false, false, false, false, false, false, false, false]"
      - "decl f103: <140>"
      - "  retn 0"
      - "decl f104: <141>"
      - "  retn [0, 0, 0, 0]"
      - "decl f105: <142>"
      - "  retn 0"
      - "decl f106: <143>"
      - "  retn [false, false, false, false, false, false, false, false, false, false, false, false, false, false, false, false, false, false, false, false, false, false, false, false, false, false, false, false, false, false, false, false, false, false, false, false, false, false, false, false, false, false, false, false, false, false, false, false, false, false, false, false, false, false, false, false, false, false, false, false, false, false, false, false]"
      - "decl f107: <144>"
      - "  retn 0"
      - "decl f108: <145>"
      - "  retn [0, 0, 0, 0, 0, 0, 0, 0]"
      - "decl f109: <146>"
      - "  retn 0"
      - "decl f110: <147>"
      - "  retn [false, false, false, false, false, false, false, false, false, false, false, false, false, false, false, false, false, false, false, false, false, false, false, false, false, false, false, false, false, false, false, false, false, false, false, false, false, false, false, false, false, false, false, false, false, false, false, false, false, false, false, false, false, false, false, false, false, false, false, false, false, false, false, false]"
      - "decl f111: <148>"
      - "  retn 0"
      - "decl f112: <149>"
      - "  retn [0, 0, 0, 0, 0, 0, 0, 0]"
      - "decl f113: <150>"
      - "  retn 0"
      - "decl f114: <151>"
      - "  retn [false, false, false, false, false, false, false, false, false, false, false, false, false, false, false, false, false, false, false, false, false, false, false, false, false, false, false, false, false, false, false, false, false, false, false, false, false, false, false, false, false, false, false, false, false, false, false, false, false, false, false, false, false, false, false, false, false, false, false, false, false, false, false, false, false, false, false, false, false, false, false, false, false, false, false, false, false, false, false, false, false, false, false, false, false, false, false, false, false, false, false, false, false, false, false, false, false, false, false, false, false, false, false, false, false, false, false, false, false, false, false, false, false, false, false, false, false, false, false, false, false, false, false, false, false, false, false, false]"
      - "decl f115: <152>"
      - "  retn 0"
      - "decl f116: <153>"
      - "  retn [0, 0, 0, 0, 0, 0, 0, 0, 0, 0, 0, 0, 0, 0, 0, 0]"
      - "decl f117: <154>"
      - "  retn 0"
      - "decl f118: <155>"
      - "  retn [false, false, false, false, false, false, false, false, false, false, false, false, false, false, false, false, false, false, false, false, false, false, false, false, false, false, false, false, false, false, false, false, false, false, false, false, false, false, false, false, false, false, false, false, false, false, false, false, false, false, false, false, false, false, false, false, false, false, false, false, false, false, false, false, false, false, false, false, false, false, false, false, false, false, false, false, false, false, false, false, false, false, false, false, false, false, false, false, false, false, false, false, false, false, false, false, false, false, false, false, false, false, false, false, false, false, false, false, false, false, false, false, false, false, false, false, false, false, false, false, false, false, false, false, false, false, false, false]"
      - "decl f119: <156>"
      - "  retn 0"
      - "decl f120: <157>"
      - "  retn [0, 0, 0, 0, 0, 0, 0, 0, 0, 0, 0, 0, 0, 0, 0, 0]"
      - "decl f121: <158>"
      - "  retn 0"
      - ""
    output:
      - input_file: inputs/nonprinting.in
        output:
          registers:
            r0:
              type: "[char; 33]"
              value: "\\u{0}\\u{1}\\u{2}\\u{3}\\u{4}\\u{5}\\u{6}\\u{7}\\u{8}\\t\\n\\u{b}\\u{c}\\r\\u{e}\\u{f}\\u{10}\\u{11}\\u{12}\\u{13}\\u{14}\\u{15}\\u{16}\\u{17}\\u{18}\\u{19}\\u{1a}\\u{1b}\\u{1c}\\u{1d}\\u{1e}\\u{1f} "
            r1:
              type: bool
              value: "true"
<<<<<<< HEAD
    initial_ast: 1ae9db81c8104f8385fac0ceec64db1b3e2822b7d5317c8d4c3a68a633191f22
    imports_resolved_ast: 623c25d37621855865bc96c8b1e91c154ffcf6c7ba2142d934ff45c64dfa69f1
    canonicalized_ast: 623c25d37621855865bc96c8b1e91c154ffcf6c7ba2142d934ff45c64dfa69f1
    type_inferenced_ast: 6f4cdd4b58bfd336a8b12638aefd051e8b9835e07dcbec84b501525b3b661652
=======
    initial_ast: 57c9c4119965eba4cae9f7d16c7d6570e4e925faea49b39c920bc2c62ede7fa9
    imports_resolved_ast: 4557af859f5ada058cb853b4b4b5bba5fa532dbe6de6d0731ff692b5e5c23b12
    canonicalized_ast: 4557af859f5ada058cb853b4b4b5bba5fa532dbe6de6d0731ff692b5e5c23b12
    type_inferenced_ast: 72a1fe8d6577dbeee14eb07dc6668a8b4866a102944a2ee8b093ef8e264923d6
>>>>>>> 03f78d56
<|MERGE_RESOLUTION|>--- conflicted
+++ resolved
@@ -269,14 +269,7 @@
             r1:
               type: bool
               value: "true"
-<<<<<<< HEAD
-    initial_ast: 1ae9db81c8104f8385fac0ceec64db1b3e2822b7d5317c8d4c3a68a633191f22
-    imports_resolved_ast: 623c25d37621855865bc96c8b1e91c154ffcf6c7ba2142d934ff45c64dfa69f1
-    canonicalized_ast: 623c25d37621855865bc96c8b1e91c154ffcf6c7ba2142d934ff45c64dfa69f1
-    type_inferenced_ast: 6f4cdd4b58bfd336a8b12638aefd051e8b9835e07dcbec84b501525b3b661652
-=======
-    initial_ast: 57c9c4119965eba4cae9f7d16c7d6570e4e925faea49b39c920bc2c62ede7fa9
-    imports_resolved_ast: 4557af859f5ada058cb853b4b4b5bba5fa532dbe6de6d0731ff692b5e5c23b12
-    canonicalized_ast: 4557af859f5ada058cb853b4b4b5bba5fa532dbe6de6d0731ff692b5e5c23b12
-    type_inferenced_ast: 72a1fe8d6577dbeee14eb07dc6668a8b4866a102944a2ee8b093ef8e264923d6
->>>>>>> 03f78d56
+    initial_ast: e3447071a2b9171e08bfa6f799a3ab07675839d93aa2706e964d7b6fa662b1e5
+    imports_resolved_ast: 13238abf332bf780a97a5f5f01ac4a08a9da05cdffb5c6391170ef134649924c
+    canonicalized_ast: 13238abf332bf780a97a5f5f01ac4a08a9da05cdffb5c6391170ef134649924c
+    type_inferenced_ast: e8cd73cb74bcee7eabe202a33b45d38e6d48fe7465873e76fe5e6fad8d921722