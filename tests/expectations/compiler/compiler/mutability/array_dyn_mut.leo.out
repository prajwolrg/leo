--- conflicted
+++ resolved
@@ -23,13 +23,7 @@
               type: "[u32; 3]"
               value: "[1, 5, 0]"
     initial_ast: eeb86b2c087ca9833623212ccda533a3005df2d731c659f2bb96928c6faef038
-<<<<<<< HEAD
+    ir: c78220041210ed00b6a9a47ece3388e8c989002dd8f75919ca7410450e37ee7f
     imports_resolved_ast: 876f92fb5dee0915f3f6cc6bdb4c3f29d1261b9f4ce685ff035fee31039c4420
     canonicalized_ast: f4d3b1650d4b9917cfaf4e5794e562ddd8435ee786805b7baa6e18d546ab1176
-    type_inferenced_ast: 40c280ddddf7a114f38b983b9d713e2c8f235895ff414611bdc067e97c7c505b
-=======
-    ir: c78220041210ed00b6a9a47ece3388e8c989002dd8f75919ca7410450e37ee7f
-    imports_resolved_ast: 4cf273ccc322515c20fab803a99f844e306a8417808a77692c24674bd19644cf
-    canonicalized_ast: 9f5de368bb04e6e2d4b4d8f5b6c719bc9e20085169fdf9954819dc8163c680c5
-    type_inferenced_ast: 5f178361eb2aada036d3734285c635c2f708ee31879f70d664e56965b0edd2f8
->>>>>>> 3626fbdb
+    type_inferenced_ast: 40c280ddddf7a114f38b983b9d713e2c8f235895ff414611bdc067e97c7c505b