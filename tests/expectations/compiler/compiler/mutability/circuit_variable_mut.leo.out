--- conflicted
+++ resolved
@@ -16,12 +16,6 @@
             r0:
               type: bool
               value: "true"
-<<<<<<< HEAD
-    initial_ast: 3cd87b63238cd5c3b4a81ff70705b81520c0918f8c96981a5bdb883969e93fce
-    canonicalized_ast: 3cd87b63238cd5c3b4a81ff70705b81520c0918f8c96981a5bdb883969e93fce
-    type_inferenced_ast: 4430b0cf1e6840545eade12d3a190bdd5a7697f43c35550973ffa708b5eb8230
-=======
-    initial_ast: db9400fc979f1cfd8eea30945594b0e8d2f4138bb32021b9086021b492e2e246
-    canonicalized_ast: db9400fc979f1cfd8eea30945594b0e8d2f4138bb32021b9086021b492e2e246
-    type_inferenced_ast: 24783ef52315a02bb2f2e34f5a4020f09f4573ae6d182cab699bf45235e1c4a3
->>>>>>> 235daa9e
+    initial_ast: 1341a7e36aa9a9d76d032b4245ac4cecf8c62938cd921be44fc13a736cd21daf
+    canonicalized_ast: 1341a7e36aa9a9d76d032b4245ac4cecf8c62938cd921be44fc13a736cd21daf
+    type_inferenced_ast: 3e10385fa57b142f27bf8b9d9141ca83fece80755ac4643743f9db3824817750