--- conflicted
+++ resolved
@@ -17,13 +17,7 @@
               type: bool
               value: "true"
     initial_ast: ce43eeeea0fe2417d5d21305d6b24d9985b37eb2cd7790686564d9083db034d8
-<<<<<<< HEAD
+    ir: 3562eced39afe100dd0f657c52c0cbb473417a3e0f044d4d4446871530eda1f8
     imports_resolved_ast: b366bf0619e81eece397adb5e64f011ba36c39496d199cf92ecc8ec19c9d22b2
     canonicalized_ast: b366bf0619e81eece397adb5e64f011ba36c39496d199cf92ecc8ec19c9d22b2
-    type_inferenced_ast: 1f8c3b0eee054dd8dd9440775128ad0b2400ed5ae8ae73b45ff6a14c358b8826
-=======
-    ir: 3562eced39afe100dd0f657c52c0cbb473417a3e0f044d4d4446871530eda1f8
-    imports_resolved_ast: bf7249052145ee88ef96f3fe9016ab2de38ebe0975e41d1f8c0c1ced16580326
-    canonicalized_ast: bf7249052145ee88ef96f3fe9016ab2de38ebe0975e41d1f8c0c1ced16580326
-    type_inferenced_ast: 46a8744d6941f9d12481d141da67ce3cd79452f18dad7b08081f7f33d8bdf12f
->>>>>>> 3626fbdb
+    type_inferenced_ast: 1f8c3b0eee054dd8dd9440775128ad0b2400ed5ae8ae73b45ff6a14c358b8826