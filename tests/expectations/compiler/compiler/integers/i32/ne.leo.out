--- conflicted
+++ resolved
@@ -23,13 +23,7 @@
               type: bool
               value: "true"
     initial_ast: b2bb64ab0d5def630c711083fde2f4e32291dd16e83bbc777518106dceb08bc9
-<<<<<<< HEAD
+    ir: 8c876cf26d8e0d0895862b6a95ec69cc77b16a399f001d9128b390b9f48d994d
     imports_resolved_ast: c17b6a8ff6e77386cc34acefbbee4a9d12a02f640f493280a17b795a0063329f
     canonicalized_ast: c17b6a8ff6e77386cc34acefbbee4a9d12a02f640f493280a17b795a0063329f
-    type_inferenced_ast: d09f19351d244fadc155875f9feee27dd36698cd3c653167781182d0548cddeb
-=======
-    ir: 8c876cf26d8e0d0895862b6a95ec69cc77b16a399f001d9128b390b9f48d994d
-    imports_resolved_ast: 14a460ca41e0b1476ab1bebfe84cac10e3f66c2c12aadcee53c3420bc18ba0ab
-    canonicalized_ast: 14a460ca41e0b1476ab1bebfe84cac10e3f66c2c12aadcee53c3420bc18ba0ab
-    type_inferenced_ast: 1e503591e203c71010292bf744f797f483a4ad506db5a8f34ccc7e80f501e288
->>>>>>> 3626fbdb
+    type_inferenced_ast: d09f19351d244fadc155875f9feee27dd36698cd3c653167781182d0548cddeb