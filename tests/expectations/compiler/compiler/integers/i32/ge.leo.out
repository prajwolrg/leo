---
namespace: Compile
expectation: Pass
outputs:
  - circuit:
      num_public_variables: 0
      num_private_variables: 226
      num_constraints: 226
      at: c2c11d421c83cf7d8110353d8108076f78b553efecaacba35847c857aab267fb
      bt: 37226882f4ce32fc4c5443e5581ccc5e6f5c1c5a8039d6fa1d0c2cf242efc78a
      ct: 5c4c29895605623daa2d6c270ec8a463882fc2900921961ca3a9d73ef91dbc16
    ir:
      - "decl f0: <0>"
      - "  store &v1, ((v0), (), (), ())"
      - "  ge &v5, v2, v3"
      - "  eq &v6, v5, v4"
      - "  retn v6"
      - "decl f1: <7>"
      - "  retn [false, false, false, false, false, false, false, false, false, false, false, false, false, false, false, false, false, false, false, false, false, false, false, false, false, false, false, false, false, false, false, false, false, false, false, false, false, false, false, false, false, false, false, false, false, false, false, false, false, false, false, false, false, false, false, false, false, false, false, false, false, false, false, false, false, false, false, false, false, false, false, false, false, false, false, false, false, false, false, false, false, false, false, false, false, false, false, false, false, false, false, false, false, false, false, false, false, false, false, false, false, false, false, false, false, false, false, false, false, false, false, false, false, false, false, false, false, false, false, false, false, false, false, false, false, false, false, false, false, false, false, false, false, false, false, false, false, false, false, false, false, false, false, false, false, false, false, false, false, false, false, false, false, false, false, false, false, false, false, false, false, false, false, false, false, false, false, false, false, false, false, false, false, false, false, false, false, false, false, false, false, false, false, false, false, false, false, false, false, false, false, false, false, false, false, false, false, false, false, false, false, false, false, false, false, false, false, false, false, false, false, false, false, false, false, false, false, false, false, false, false, false, false, false, false, false, false, false, false, false, false, false, false, false, false, false, false, false, false, false, false, false, false, false, false, false, false, false, false, false, false, false, false, false, false, false]"
      - "decl f2: <8>"
      - "  retn aleo1qnr4dkkvkgfqph0vzc3y6z2eu975wnpz2925ntjccd5cfqxtyu8sta57j8"
      - "decl f3: <9>"
      - "  retn [0, 0, 0, 0, 0, 0, 0, 0, 0, 0, 0, 0, 0, 0, 0, 0, 0, 0, 0, 0, 0, 0, 0, 0, 0, 0, 0, 0, 0, 0, 0, 0]"
      - "decl f4: <10>"
      - "  retn aleo1qnr4dkkvkgfqph0vzc3y6z2eu975wnpz2925ntjccd5cfqxtyu8sta57j8"
      - "decl f5: <11>"
      - "  retn [false, false, false, false, false, false, false, false, false, false, false, false, false, false, false, false, false, false, false, false, false, false, false, false, false, false, false, false, false, false, false, false, false, false, false, false, false, false, false, false, false, false, false, false, false, false, false, false, false, false, false, false, false, false, false, false, false, false, false, false, false, false, false, false, false, false, false, false, false, false, false, false, false, false, false, false, false, false, false, false, false, false, false, false, false, false, false, false, false, false, false, false, false, false, false, false, false, false, false, false, false, false, false, false, false, false, false, false, false, false, false, false, false, false, false, false, false, false, false, false, false, false, false, false, false, false, false, false, false, false, false, false, false, false, false, false, false, false, false, false, false, false, false, false, false, false, false, false, false, false, false, false, false, false, false, false, false, false, false, false, false, false, false, false, false, false, false, false, false, false, false, false, false, false, false, false, false, false, false, false, false, false, false, false, false, false, false, false, false, false, false, false, false, false, false, false, false, false, false, false, false, false, false, false, false, false, false, false, false, false, false, false, false, false, false, false, false, false, false, false, false, false, false, false, false, false, false, false, false, false, false, false, false, false, false, false, false, false, false, false, false, false, false, false, false, false, false, false, false, false, false, false, false, false, false, false]"
      - "decl f6: <12>"
      - "  retn aleo1qnr4dkkvkgfqph0vzc3y6z2eu975wnpz2925ntjccd5cfqxtyu8sta57j8"
      - "decl f7: <13>"
      - "  retn [0, 0, 0, 0, 0, 0, 0, 0, 0, 0, 0, 0, 0, 0, 0, 0, 0, 0, 0, 0, 0, 0, 0, 0, 0, 0, 0, 0, 0, 0, 0, 0]"
      - "decl f8: <14>"
      - "  retn aleo1qnr4dkkvkgfqph0vzc3y6z2eu975wnpz2925ntjccd5cfqxtyu8sta57j8"
      - "decl f9: <15>"
      - "  retn 0"
      - "decl f10: <16>"
      - "  retn [false]"
      - "decl f11: <17>"
      - "  retn false"
      - "decl f12: <18>"
      - "  retn [0]"
      - "decl f13: <19>"
      - "  retn false"
      - "decl f14: <20>"
      - "  retn [false]"
      - "decl f15: <21>"
      - "  retn false"
      - "decl f16: <22>"
      - "  retn [0]"
      - "decl f17: <23>"
      - "  retn false"
      - "decl f18: <24>"
      - "  retn [false, false, false, false, false, false, false, false, false, false, false, false, false, false, false, false, false, false, false, false, false, false, false, false, false, false, false, false, false, false, false, false, false, false, false, false, false, false, false, false, false, false, false, false, false, false, false, false, false, false, false, false, false, false, false, false, false, false, false, false, false, false, false, false, false, false, false, false, false, false, false, false, false, false, false, false, false, false, false, false, false, false, false, false, false, false, false, false, false, false, false, false, false, false, false, false, false, false, false, false, false, false, false, false, false, false, false, false, false, false, false, false, false, false, false, false, false, false, false, false, false, false, false, false, false, false, false, false, false, false, false, false, false, false, false, false, false, false, false, false, false, false, false, false, false, false, false, false, false, false, false, false, false, false, false, false, false, false, false, false, false, false, false, false, false, false, false, false, false, false, false, false, false, false, false, false, false, false, false, false, false, false, false, false, false, false, false, false, false, false, false, false, false, false, false, false, false, false, false, false, false, false, false, false, false, false, false, false, false, false, false, false, false, false, false, false, false, false, false, false, false, false, false, false, false, false, false, false, false, false, false, false, false, false, false, false, false, false, false, false, false, false, false, false, false, false, false, false, false, false, false, false, false]"
      - "decl f19: <25>"
      - "  retn 'a'"
      - "decl f20: <26>"
      - "  retn [0, 0, 0, 0, 0, 0, 0, 0, 0, 0, 0, 0, 0, 0, 0, 0, 0, 0, 0, 0, 0, 0, 0, 0, 0, 0, 0, 0, 0, 0, 0, 0]"
      - "decl f21: <27>"
      - "  retn 'a'"
      - "decl f22: <28>"
      - "  retn [false, false, false, false, false, false, false, false, false, false, false, false, false, false, false, false, false, false, false, false, false, false, false, false, false, false, false, false, false, false, false, false, false, false, false, false, false, false, false, false, false, false, false, false, false, false, false, false, false, false, false, false, false, false, false, false, false, false, false, false, false, false, false, false, false, false, false, false, false, false, false, false, false, false, false, false, false, false, false, false, false, false, false, false, false, false, false, false, false, false, false, false, false, false, false, false, false, false, false, false, false, false, false, false, false, false, false, false, false, false, false, false, false, false, false, false, false, false, false, false, false, false, false, false, false, false, false, false, false, false, false, false, false, false, false, false, false, false, false, false, false, false, false, false, false, false, false, false, false, false, false, false, false, false, false, false, false, false, false, false, false, false, false, false, false, false, false, false, false, false, false, false, false, false, false, false, false, false, false, false, false, false, false, false, false, false, false, false, false, false, false, false, false, false, false, false, false, false, false, false, false, false, false, false, false, false, false, false, false, false, false, false, false, false, false, false, false, false, false, false, false, false, false, false, false, false, false, false, false, false, false, false, false, false, false, false, false, false, false, false, false, false, false, false, false, false, false, false, false, false, false, false, false]"
      - "decl f23: <29>"
      - "  retn 'a'"
      - "decl f24: <30>"
      - "  retn [0, 0, 0, 0, 0, 0, 0, 0, 0, 0, 0, 0, 0, 0, 0, 0, 0, 0, 0, 0, 0, 0, 0, 0, 0, 0, 0, 0, 0, 0, 0, 0]"
      - "decl f25: <31>"
      - "  retn 'a'"
      - "decl f26: <32>"
      - "  retn [false, false, false, false, false, false, false, false, false, false, false, false, false, false, false, false, false, false, false, false, false, false, false, false, false, false, false, false, false, false, false, false, false, false, false, false, false, false, false, false, false, false, false, false, false, false, false, false, false, false, false, false, false, false, false, false, false, false, false, false, false, false, false, false, false, false, false, false, false, false, false, false, false, false, false, false, false, false, false, false, false, false, false, false, false, false, false, false, false, false, false, false, false, false, false, false, false, false, false, false, false, false, false, false, false, false, false, false, false, false, false, false, false, false, false, false, false, false, false, false, false, false, false, false, false, false, false, false, false, false, false, false, false, false, false, false, false, false, false, false, false, false, false, false, false, false, false, false, false, false, false, false, false, false, false, false, false, false, false, false, false, false, false, false, false, false, false, false, false, false, false, false, false, false, false, false, false, false, false, false, false, false, false, false, false, false, false, false, false, false, false, false, false, false, false, false, false, false, false, false, false, false, false, false, false, false, false, false, false, false, false, false, false, false, false, false, false, false, false, false, false, false, false, false, false, false, false, false, false, false, false, false, false, false, false, false, false, false, false, false, false, false, false, false, false, false, false, false, false, false, false, false, false]"
      - "decl f27: <33>"
      - "  retn []"
      - "decl f28: <34>"
      - "  retn [0, 0, 0, 0, 0, 0, 0, 0, 0, 0, 0, 0, 0, 0, 0, 0, 0, 0, 0, 0, 0, 0, 0, 0, 0, 0, 0, 0, 0, 0, 0, 0]"
      - "decl f29: <35>"
      - "  retn []"
      - "decl f30: <36>"
      - "  retn [false, false, false, false, false, false, false, false, false, false, false, false, false, false, false, false, false, false, false, false, false, false, false, false, false, false, false, false, false, false, false, false, false, false, false, false, false, false, false, false, false, false, false, false, false, false, false, false, false, false, false, false, false, false, false, false, false, false, false, false, false, false, false, false, false, false, false, false, false, false, false, false, false, false, false, false, false, false, false, false, false, false, false, false, false, false, false, false, false, false, false, false, false, false, false, false, false, false, false, false, false, false, false, false, false, false, false, false, false, false, false, false, false, false, false, false, false, false, false, false, false, false, false, false, false, false, false, false, false, false, false, false, false, false, false, false, false, false, false, false, false, false, false, false, false, false, false, false, false, false, false, false, false, false, false, false, false, false, false, false, false, false, false, false, false, false, false, false, false, false, false, false, false, false, false, false, false, false, false, false, false, false, false, false, false, false, false, false, false, false, false, false, false, false, false, false, false, false, false, false, false, false, false, false, false, false, false, false, false, false, false, false, false, false, false, false, false, false, false, false, false, false, false, false, false, false, false, false, false, false, false, false, false, false, false, false, false, false, false, false, false, false, false, false, false, false, false, false, false, false, false, false, false]"
      - "decl f31: <37>"
      - "  retn []"
      - "decl f32: <38>"
      - "  retn [0, 0, 0, 0, 0, 0, 0, 0, 0, 0, 0, 0, 0, 0, 0, 0, 0, 0, 0, 0, 0, 0, 0, 0, 0, 0, 0, 0, 0, 0, 0, 0]"
      - "decl f33: <39>"
      - "  retn []"
      - "decl f34: <40>"
      - "  retn [false, false, false, false, false, false, false, false, false, false, false, false, false, false, false, false, false, false, false, false, false, false, false, false, false, false, false, false, false, false, false, false, false, false, false, false, false, false, false, false, false, false, false, false, false, false, false, false, false, false, false, false, false, false, false, false, false, false, false, false, false, false, false, false, false, false, false, false, false, false, false, false, false, false, false, false, false, false, false, false, false, false, false, false, false, false, false, false, false, false, false, false, false, false, false, false, false, false, false, false, false, false, false, false, false, false, false, false, false, false, false, false, false, false, false, false, false, false, false, false, false, false, false, false, false, false, false, false, false, false, false, false, false, false, false, false, false, false, false, false, false, false, false, false, false, false, false, false, false, false, false, false, false, false, false, false, false, false, false, false, false, false, false, false, false, false, false, false, false, false, false, false, false, false, false, false, false, false, false, false, false, false, false, false, false, false, false, false, false, false, false, false, false, false, false, false, false, false, false, false, false, false, false, false, false, false, false, false, false, false, false, false, false, false, false, false, false, false, false, false, false, false, false, false, false, false, false, false, false, false, false, false, false, false, false, false, false, false, false, false, false, false, false, false, false, false, false, false, false, false, false, false, false, false, false, false, false, false, false, false, false, false, false, false, false, false, false, false, false, false, false, false, false, false, false, false, false, false, false, false, false, false, false, false, false, false, false, false, false, false, false, false, false, false, false, false, false, false, false, false, false, false, false, false, false, false, false, false, false, false, false, false, false, false, false, false, false, false, false, false, false, false, false, false, false, false, false, false, false, false, false, false, false, false, false, false, false, false, false, false, false, false, false, false, false, false, false, false, false, false, false, false, false, false, false, false, false, false, false, false, false, false, false, false, false, false, false, false, false, false, false, false, false, false, false, false, false, false, false, false, false, false, false, false, false, false, false, false, false, false, false, false, false, false, false, false, false, false, false, false, false, false, false, false, false, false, false, false, false, false, false, false, false, false, false, false, false, false, false, false, false, false, false, false, false, false, false, false, false, false, false, false, false, false, false, false, false, false, false, false, false, false, false, false, false, false, false, false, false, false, false, false, false, false, false, false, false, false, false, false, false, false, false, false, false, false, false, false, false, false, false, false, false, false, false, false, false, false, false, false, false, false, false, false, false, false, false, false, false, false, false, false, false, false, false, false, false, false, false, false, false, false, false, false, false, false]"
      - "decl f35: <41>"
      - "  retn []group"
      - "decl f36: <42>"
      - "  retn [0, 0, 0, 0, 0, 0, 0, 0, 0, 0, 0, 0, 0, 0, 0, 0, 0, 0, 0, 0, 0, 0, 0, 0, 0, 0, 0, 0, 0, 0, 0, 0, 0, 0, 0, 0, 0, 0, 0, 0, 0, 0, 0, 0, 0, 0, 0, 0, 0, 0, 0, 0, 0, 0, 0, 0, 0, 0, 0, 0, 0, 0, 0, 0]"
      - "decl f37: <43>"
      - "  retn []group"
      - "decl f38: <44>"
      - "  retn [false, false, false, false, false, false, false, false, false, false, false, false, false, false, false, false, false, false, false, false, false, false, false, false, false, false, false, false, false, false, false, false, false, false, false, false, false, false, false, false, false, false, false, false, false, false, false, false, false, false, false, false, false, false, false, false, false, false, false, false, false, false, false, false, false, false, false, false, false, false, false, false, false, false, false, false, false, false, false, false, false, false, false, false, false, false, false, false, false, false, false, false, false, false, false, false, false, false, false, false, false, false, false, false, false, false, false, false, false, false, false, false, false, false, false, false, false, false, false, false, false, false, false, false, false, false, false, false, false, false, false, false, false, false, false, false, false, false, false, false, false, false, false, false, false, false, false, false, false, false, false, false, false, false, false, false, false, false, false, false, false, false, false, false, false, false, false, false, false, false, false, false, false, false, false, false, false, false, false, false, false, false, false, false, false, false, false, false, false, false, false, false, false, false, false, false, false, false, false, false, false, false, false, false, false, false, false, false, false, false, false, false, false, false, false, false, false, false, false, false, false, false, false, false, false, false, false, false, false, false, false, false, false, false, false, false, false, false, false, false, false, false, false, false, false, false, false, false, false, false, false, false, false, false, false, false, false, false, false, false, false, false, false, false, false, false, false, false, false, false, false, false, false, false, false, false, false, false, false, false, false, false, false, false, false, false, false, false, false, false, false, false, false, false, false, false, false, false, false, false, false, false, false, false, false, false, false, false, false, false, false, false, false, false, false, false, false, false, false, false, false, false, false, false, false, false, false, false, false, false, false, false, false, false, false, false, false, false, false, false, false, false, false, false, false, false, false, false, false, false, false, false, false, false, false, false, false, false, false, false, false, false, false, false, false, false, false, false, false, false, false, false, false, false, false, false, false, false, false, false, false, false, false, false, false, false, false, false, false, false, false, false, false, false, false, false, false, false, false, false, false, false, false, false, false, false, false, false, false, false, false, false, false, false, false, false, false, false, false, false, false, false, false, false, false, false, false, false, false, false, false, false, false, false, false, false, false, false, false, false, false, false, false, false, false, false, false, false, false, false, false, false, false, false, false, false, false, false, false, false, false, false, false, false, false, false, false, false, false, false, false, false, false, false, false, false, false, false, false, false, false, false, false, false, false, false, false, false, false, false, false, false, false, false, false, false, false, false, false, false, false, false, false, false, false, false]"
      - "decl f39: <45>"
      - "  retn []group"
      - "decl f40: <46>"
      - "  retn [0, 0, 0, 0, 0, 0, 0, 0, 0, 0, 0, 0, 0, 0, 0, 0, 0, 0, 0, 0, 0, 0, 0, 0, 0, 0, 0, 0, 0, 0, 0, 0, 0, 0, 0, 0, 0, 0, 0, 0, 0, 0, 0, 0, 0, 0, 0, 0, 0, 0, 0, 0, 0, 0, 0, 0, 0, 0, 0, 0, 0, 0, 0, 0]"
      - "decl f41: <47>"
      - "  retn []group"
      - "decl f42: <48>"
      - "  retn [false, false, false, false, false, false, false, false]"
      - "decl f43: <49>"
      - "  retn 0"
      - "decl f44: <50>"
      - "  retn [0]"
      - "decl f45: <51>"
      - "  retn 0"
      - "decl f46: <52>"
      - "  retn [false, false, false, false, false, false, false, false]"
      - "decl f47: <53>"
      - "  retn 0"
      - "decl f48: <54>"
      - "  retn [0]"
      - "decl f49: <55>"
      - "  retn 0"
      - "decl f50: <56>"
      - "  retn [false, false, false, false, false, false, false, false, false, false, false, false, false, false, false, false]"
      - "decl f51: <57>"
      - "  retn 0"
      - "decl f52: <58>"
      - "  retn [0, 0]"
      - "decl f53: <59>"
      - "  retn 0"
      - "decl f54: <60>"
      - "  retn [false, false, false, false, false, false, false, false, false, false, false, false, false, false, false, false]"
      - "decl f55: <61>"
      - "  retn 0"
      - "decl f56: <62>"
      - "  retn [0, 0]"
      - "decl f57: <63>"
      - "  retn 0"
      - "decl f58: <64>"
      - "  retn [false, false, false, false, false, false, false, false, false, false, false, false, false, false, false, false, false, false, false, false, false, false, false, false, false, false, false, false, false, false, false, false]"
      - "decl f59: <65>"
      - "  retn 0"
      - "decl f60: <66>"
      - "  retn [0, 0, 0, 0]"
      - "decl f61: <67>"
      - "  retn 0"
      - "decl f62: <68>"
      - "  retn [false, false, false, false, false, false, false, false, false, false, false, false, false, false, false, false, false, false, false, false, false, false, false, false, false, false, false, false, false, false, false, false]"
      - "decl f63: <69>"
      - "  retn 0"
      - "decl f64: <70>"
      - "  retn [0, 0, 0, 0]"
      - "decl f65: <71>"
      - "  retn 0"
      - "decl f66: <72>"
      - "  retn [false, false, false, false, false, false, false, false, false, false, false, false, false, false, false, false, false, false, false, false, false, false, false, false, false, false, false, false, false, false, false, false, false, false, false, false, false, false, false, false, false, false, false, false, false, false, false, false, false, false, false, false, false, false, false, false, false, false, false, false, false, false, false, false]"
      - "decl f67: <73>"
      - "  retn 0"
      - "decl f68: <74>"
      - "  retn [0, 0, 0, 0, 0, 0, 0, 0]"
      - "decl f69: <75>"
      - "  retn 0"
      - "decl f70: <76>"
      - "  retn [false, false, false, false, false, false, false, false, false, false, false, false, false, false, false, false, false, false, false, false, false, false, false, false, false, false, false, false, false, false, false, false, false, false, false, false, false, false, false, false, false, false, false, false, false, false, false, false, false, false, false, false, false, false, false, false, false, false, false, false, false, false, false, false]"
      - "decl f71: <77>"
      - "  retn 0"
      - "decl f72: <78>"
      - "  retn [0, 0, 0, 0, 0, 0, 0, 0]"
      - "decl f73: <79>"
      - "  retn 0"
      - "decl f74: <80>"
      - "  retn [false, false, false, false, false, false, false, false, false, false, false, false, false, false, false, false, false, false, false, false, false, false, false, false, false, false, false, false, false, false, false, false, false, false, false, false, false, false, false, false, false, false, false, false, false, false, false, false, false, false, false, false, false, false, false, false, false, false, false, false, false, false, false, false, false, false, false, false, false, false, false, false, false, false, false, false, false, false, false, false, false, false, false, false, false, false, false, false, false, false, false, false, false, false, false, false, false, false, false, false, false, false, false, false, false, false, false, false, false, false, false, false, false, false, false, false, false, false, false, false, false, false, false, false, false, false, false, false]"
      - "decl f75: <81>"
      - "  retn 0"
      - "decl f76: <82>"
      - "  retn [0, 0, 0, 0, 0, 0, 0, 0, 0, 0, 0, 0, 0, 0, 0, 0]"
      - "decl f77: <83>"
      - "  retn 0"
      - "decl f78: <84>"
      - "  retn [false, false, false, false, false, false, false, false, false, false, false, false, false, false, false, false, false, false, false, false, false, false, false, false, false, false, false, false, false, false, false, false, false, false, false, false, false, false, false, false, false, false, false, false, false, false, false, false, false, false, false, false, false, false, false, false, false, false, false, false, false, false, false, false, false, false, false, false, false, false, false, false, false, false, false, false, false, false, false, false, false, false, false, false, false, false, false, false, false, false, false, false, false, false, false, false, false, false, false, false, false, false, false, false, false, false, false, false, false, false, false, false, false, false, false, false, false, false, false, false, false, false, false, false, false, false, false, false]"
      - "decl f79: <85>"
      - "  retn 0"
      - "decl f80: <86>"
      - "  retn [0, 0, 0, 0, 0, 0, 0, 0, 0, 0, 0, 0, 0, 0, 0, 0]"
      - "decl f81: <87>"
      - "  retn 0"
      - "decl f82: <88>"
      - "  retn [false, false, false, false, false, false, false, false]"
      - "decl f83: <89>"
      - "  retn 0"
      - "decl f84: <90>"
      - "  retn [0]"
      - "decl f85: <91>"
      - "  retn 0"
      - "decl f86: <92>"
      - "  retn [false, false, false, false, false, false, false, false]"
      - "decl f87: <93>"
      - "  retn 0"
      - "decl f88: <94>"
      - "  retn [0]"
      - "decl f89: <95>"
      - "  retn 0"
      - "decl f90: <96>"
      - "  retn [false, false, false, false, false, false, false, false, false, false, false, false, false, false, false, false]"
      - "decl f91: <97>"
      - "  retn 0"
      - "decl f92: <98>"
      - "  retn [0, 0]"
      - "decl f93: <99>"
      - "  retn 0"
      - "decl f94: <100>"
      - "  retn [false, false, false, false, false, false, false, false, false, false, false, false, false, false, false, false]"
      - "decl f95: <101>"
      - "  retn 0"
      - "decl f96: <102>"
      - "  retn [0, 0]"
      - "decl f97: <103>"
      - "  retn 0"
      - "decl f98: <104>"
      - "  retn [false, false, false, false, false, false, false, false, false, false, false, false, false, false, false, false, false, false, false, false, false, false, false, false, false, false, false, false, false, false, false, false]"
      - "decl f99: <105>"
      - "  retn 0"
      - "decl f100: <106>"
      - "  retn [0, 0, 0, 0]"
      - "decl f101: <107>"
      - "  retn 0"
      - "decl f102: <108>"
      - "  retn [false, false, false, false, false, false, false, false, false, false, false, false, false, false, false, false, false, false, false, false, false, false, false, false, false, false, false, false, false, false, false, false]"
      - "decl f103: <109>"
      - "  retn 0"
      - "decl f104: <110>"
      - "  retn [0, 0, 0, 0]"
      - "decl f105: <111>"
      - "  retn 0"
      - "decl f106: <112>"
      - "  retn [false, false, false, false, false, false, false, false, false, false, false, false, false, false, false, false, false, false, false, false, false, false, false, false, false, false, false, false, false, false, false, false, false, false, false, false, false, false, false, false, false, false, false, false, false, false, false, false, false, false, false, false, false, false, false, false, false, false, false, false, false, false, false, false]"
      - "decl f107: <113>"
      - "  retn 0"
      - "decl f108: <114>"
      - "  retn [0, 0, 0, 0, 0, 0, 0, 0]"
      - "decl f109: <115>"
      - "  retn 0"
      - "decl f110: <116>"
      - "  retn [false, false, false, false, false, false, false, false, false, false, false, false, false, false, false, false, false, false, false, false, false, false, false, false, false, false, false, false, false, false, false, false, false, false, false, false, false, false, false, false, false, false, false, false, false, false, false, false, false, false, false, false, false, false, false, false, false, false, false, false, false, false, false, false]"
      - "decl f111: <117>"
      - "  retn 0"
      - "decl f112: <118>"
      - "  retn [0, 0, 0, 0, 0, 0, 0, 0]"
      - "decl f113: <119>"
      - "  retn 0"
      - "decl f114: <120>"
      - "  retn [false, false, false, false, false, false, false, false, false, false, false, false, false, false, false, false, false, false, false, false, false, false, false, false, false, false, false, false, false, false, false, false, false, false, false, false, false, false, false, false, false, false, false, false, false, false, false, false, false, false, false, false, false, false, false, false, false, false, false, false, false, false, false, false, false, false, false, false, false, false, false, false, false, false, false, false, false, false, false, false, false, false, false, false, false, false, false, false, false, false, false, false, false, false, false, false, false, false, false, false, false, false, false, false, false, false, false, false, false, false, false, false, false, false, false, false, false, false, false, false, false, false, false, false, false, false, false, false]"
      - "decl f115: <121>"
      - "  retn 0"
      - "decl f116: <122>"
      - "  retn [0, 0, 0, 0, 0, 0, 0, 0, 0, 0, 0, 0, 0, 0, 0, 0]"
      - "decl f117: <123>"
      - "  retn 0"
      - "decl f118: <124>"
      - "  retn [false, false, false, false, false, false, false, false, false, false, false, false, false, false, false, false, false, false, false, false, false, false, false, false, false, false, false, false, false, false, false, false, false, false, false, false, false, false, false, false, false, false, false, false, false, false, false, false, false, false, false, false, false, false, false, false, false, false, false, false, false, false, false, false, false, false, false, false, false, false, false, false, false, false, false, false, false, false, false, false, false, false, false, false, false, false, false, false, false, false, false, false, false, false, false, false, false, false, false, false, false, false, false, false, false, false, false, false, false, false, false, false, false, false, false, false, false, false, false, false, false, false, false, false, false, false, false, false]"
      - "decl f119: <125>"
      - "  retn 0"
      - "decl f120: <126>"
      - "  retn [0, 0, 0, 0, 0, 0, 0, 0, 0, 0, 0, 0, 0, 0, 0, 0]"
      - "decl f121: <127>"
      - "  retn 0"
      - ""
    output:
      - input_file: i32_e.in
        output:
          registers:
            r0:
              type: bool
              value: "true"
      - input_file: i32_g.in
        output:
          registers:
            r0:
              type: bool
              value: "true"
<<<<<<< HEAD
    initial_ast: e97a906391727cdb8c0d9d20d36abfbe5a95f8f705a9f68dfd4350fbdc79c9cf
    imports_resolved_ast: 235f090e0713828def5719101717089b57fed1afe6151fd33ce76c628ab9f063
    canonicalized_ast: 235f090e0713828def5719101717089b57fed1afe6151fd33ce76c628ab9f063
    type_inferenced_ast: 9905d676c75dfba8a8a56fed2a51459c80b544bd66904e73aa53d5c6a5c154dd
=======
    initial_ast: b1a4c32d551f824b496d3d713e89a04f393c082063f70a15ab1c715747146e2e
    imports_resolved_ast: 632ab4cc88310ab36a4d4107cea1b95130252bbeb56b625f6f2bab6469bce1f2
    canonicalized_ast: 632ab4cc88310ab36a4d4107cea1b95130252bbeb56b625f6f2bab6469bce1f2
    type_inferenced_ast: 547dec1f16c9f9fe9cf3f515752e57b22eec3da3423a3de94d0c93b4b7c76f86
>>>>>>> 03f78d56
<|MERGE_RESOLUTION|>--- conflicted
+++ resolved
@@ -271,14 +271,7 @@
             r0:
               type: bool
               value: "true"
-<<<<<<< HEAD
-    initial_ast: e97a906391727cdb8c0d9d20d36abfbe5a95f8f705a9f68dfd4350fbdc79c9cf
-    imports_resolved_ast: 235f090e0713828def5719101717089b57fed1afe6151fd33ce76c628ab9f063
-    canonicalized_ast: 235f090e0713828def5719101717089b57fed1afe6151fd33ce76c628ab9f063
-    type_inferenced_ast: 9905d676c75dfba8a8a56fed2a51459c80b544bd66904e73aa53d5c6a5c154dd
-=======
-    initial_ast: b1a4c32d551f824b496d3d713e89a04f393c082063f70a15ab1c715747146e2e
-    imports_resolved_ast: 632ab4cc88310ab36a4d4107cea1b95130252bbeb56b625f6f2bab6469bce1f2
-    canonicalized_ast: 632ab4cc88310ab36a4d4107cea1b95130252bbeb56b625f6f2bab6469bce1f2
-    type_inferenced_ast: 547dec1f16c9f9fe9cf3f515752e57b22eec3da3423a3de94d0c93b4b7c76f86
->>>>>>> 03f78d56
+    initial_ast: 98b5f813db2ffe0d9a68ac57762ed225c7e5fe4454784aaa6603db24691354b2
+    imports_resolved_ast: 3ea0b5cab8a3c941714a22e8559027fb24bd6fb39567ec92b3c1b9787f45d0a7
+    canonicalized_ast: 3ea0b5cab8a3c941714a22e8559027fb24bd6fb39567ec92b3c1b9787f45d0a7
+    type_inferenced_ast: 931c26d70d8c76da7321798f4d059b7e65b0c787fd73998431f6569b2c5e8990