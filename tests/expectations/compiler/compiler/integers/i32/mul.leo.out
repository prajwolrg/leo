--- conflicted
+++ resolved
@@ -265,14 +265,7 @@
             r0:
               type: bool
               value: "true"
-<<<<<<< HEAD
-    initial_ast: 177dafdcd6a184e13830c6ceee38e4c0da44bcfdb19982a992d2128bb786a381
-    imports_resolved_ast: 2735aa07916911d1aa0f8940941522c583ab3abb0ef5feb44d4639036c2a9def
-    canonicalized_ast: 2735aa07916911d1aa0f8940941522c583ab3abb0ef5feb44d4639036c2a9def
-    type_inferenced_ast: 02992f5f14f2b3c19bee688e8833dc98e6fccf78798a9b2983bbe363628c0626
-=======
-    initial_ast: e657006ffb6bd2088971703e87df99387ff2f1fe97ac5bf07980db69a46f976a
-    imports_resolved_ast: a23ae8268fb2253774e2227753d92335387d619753034b17dfd8f91cc9b3e80b
-    canonicalized_ast: a23ae8268fb2253774e2227753d92335387d619753034b17dfd8f91cc9b3e80b
-    type_inferenced_ast: 3fa3046e32dbd0e23485937d867c62b06ac2440735c01efa2051f2b19b81b447
->>>>>>> 03f78d56
+    initial_ast: 7a358b5283fac2b8f2287c0c3f85095be0494c76ec0793381125a45206ed1106
+    imports_resolved_ast: c0ee5afa26c42953893c9aea69911dcc918d41d177ba3cf298bb95ad7a43b9ea
+    canonicalized_ast: c0ee5afa26c42953893c9aea69911dcc918d41d177ba3cf298bb95ad7a43b9ea
+    type_inferenced_ast: 62dba9a919af81ddba557570f5028e58d0a35ae7658526e7484d5ffd898621df