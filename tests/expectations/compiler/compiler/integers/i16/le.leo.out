--- conflicted
+++ resolved
@@ -271,14 +271,7 @@
             r0:
               type: bool
               value: "true"
-<<<<<<< HEAD
-    initial_ast: 907f86d85fecb174e3f76b0c9a68a81423efd7ad408d54a9730fe9913b1fa3c3
-    imports_resolved_ast: 3d4ffbb7663f226a4bd089d83f846a88d6ac4df7ec83daa5a1c04f60974d57da
-    canonicalized_ast: 3d4ffbb7663f226a4bd089d83f846a88d6ac4df7ec83daa5a1c04f60974d57da
-    type_inferenced_ast: 37d7235edaee09813a5e224808d79953815d45bc85c57d9616d8fb8b673caa23
-=======
-    initial_ast: 9af1d296e836ee8410773da021f2983d3453ae299f2b3610f2b7b44b14ca84cd
-    imports_resolved_ast: f991c698af5fa7bde9dcf5bed2f8d605a8f571643328d1079022f8058d2c9907
-    canonicalized_ast: f991c698af5fa7bde9dcf5bed2f8d605a8f571643328d1079022f8058d2c9907
-    type_inferenced_ast: b346b62a8a97c7fb3969b88f7846db9f2cd9fc4548583f6e0a9edf68e7641a40
->>>>>>> 03f78d56
+    initial_ast: d35143e4c1864d5b0b32f174a6eb395119405b22badc62eb2630ed4dad40c63d
+    imports_resolved_ast: 2d4b71e5fd4bd37d3ff525804bc0d48a628c308f91e4c6b111a94df5882d9a0f
+    canonicalized_ast: 2d4b71e5fd4bd37d3ff525804bc0d48a628c308f91e4c6b111a94df5882d9a0f
+    type_inferenced_ast: 035fd3f563802c9272e9ac561513c9d76d5281914afeea0c75107eef0f3d9b73