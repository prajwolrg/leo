---
namespace: Compile
expectation: Pass
outputs:
  - circuit:
      num_public_variables: 0
      num_private_variables: 94
      num_constraints: 94
      at: 46fe54edf360df0fefcf547583b14eb6446e80a46fc87f68a2754f19e95494f5
      bt: 9c4182c9955dae6f9b029de14a35d475d4187892eb8386c3d2a2c869f67d4b27
      ct: 54619175eeb5dff7e1f1b17a1f2e092150c55c0e5a9a97661c135f7480030230
    ir:
      - "decl f0: <0>"
      - "  store &v1, ((v0), (), (), ())"
      - "  negate &v4, v2"
      - "  eq &v5, v4, v3"
      - "  retn v5"
      - ""
    output:
      - input_file: i16.in
        output:
          registers:
            r0:
              type: bool
              value: "true"
      - input_file: i16.in
        output:
          registers:
            r0:
              type: bool
              value: "true"
<<<<<<< HEAD
    initial_ast: ebe2a67ca24a7ae1679d8cdabb233c5688978de89216238444c93edf0b809280
    imports_resolved_ast: ebe2a67ca24a7ae1679d8cdabb233c5688978de89216238444c93edf0b809280
    canonicalized_ast: ebe2a67ca24a7ae1679d8cdabb233c5688978de89216238444c93edf0b809280
    type_inferenced_ast: 73526e0b20a369dfc0e838c97113b4570ca703f820d754532d3024c049686a96
=======
    initial_ast: ecbc2a7d13b6a8d1bf35f53a9d80c4aab380495ec93663410c390e5d6d4f602e
    imports_resolved_ast: 60fad5dbf8bb2e165144aa4f7147847cc69cc7df13038796fa7ced2ef64ded5c
    canonicalized_ast: 60fad5dbf8bb2e165144aa4f7147847cc69cc7df13038796fa7ced2ef64ded5c
    type_inferenced_ast: 6edd46cbd3492565060c0da80b018c804c6e6209a70586c0fe0d21658bf1a778
>>>>>>> 0e96bf8d
<|MERGE_RESOLUTION|>--- conflicted
+++ resolved
@@ -4,18 +4,11 @@
 outputs:
   - circuit:
       num_public_variables: 0
-      num_private_variables: 94
-      num_constraints: 94
-      at: 46fe54edf360df0fefcf547583b14eb6446e80a46fc87f68a2754f19e95494f5
-      bt: 9c4182c9955dae6f9b029de14a35d475d4187892eb8386c3d2a2c869f67d4b27
-      ct: 54619175eeb5dff7e1f1b17a1f2e092150c55c0e5a9a97661c135f7480030230
-    ir:
-      - "decl f0: <0>"
-      - "  store &v1, ((v0), (), (), ())"
-      - "  negate &v4, v2"
-      - "  eq &v5, v4, v3"
-      - "  retn v5"
-      - ""
+      num_private_variables: 93
+      num_constraints: 93
+      at: 29988ea86584610f4511315204ed49c45d0303c44e0fb59c0df19dc048cee369
+      bt: 9bba1722080b8c396e72a645c5ca7dff2943c0b29a741569acdba3887e40c8af
+      ct: 4f89ea4838bc4544e2767b7dc68a1e0fa0649d7401bb7ae8292bd6aa654eda28
     output:
       - input_file: i16.in
         output:
@@ -29,14 +22,7 @@
             r0:
               type: bool
               value: "true"
-<<<<<<< HEAD
-    initial_ast: ebe2a67ca24a7ae1679d8cdabb233c5688978de89216238444c93edf0b809280
-    imports_resolved_ast: ebe2a67ca24a7ae1679d8cdabb233c5688978de89216238444c93edf0b809280
-    canonicalized_ast: ebe2a67ca24a7ae1679d8cdabb233c5688978de89216238444c93edf0b809280
-    type_inferenced_ast: 73526e0b20a369dfc0e838c97113b4570ca703f820d754532d3024c049686a96
-=======
     initial_ast: ecbc2a7d13b6a8d1bf35f53a9d80c4aab380495ec93663410c390e5d6d4f602e
     imports_resolved_ast: 60fad5dbf8bb2e165144aa4f7147847cc69cc7df13038796fa7ced2ef64ded5c
     canonicalized_ast: 60fad5dbf8bb2e165144aa4f7147847cc69cc7df13038796fa7ced2ef64ded5c
-    type_inferenced_ast: 6edd46cbd3492565060c0da80b018c804c6e6209a70586c0fe0d21658bf1a778
->>>>>>> 0e96bf8d
+    type_inferenced_ast: 6edd46cbd3492565060c0da80b018c804c6e6209a70586c0fe0d21658bf1a778