---
namespace: Compile
expectation: Pass
outputs:
  - circuit:
      num_public_variables: 0
      num_private_variables: 2
      num_constraints: 2
      at: 401937c524c61a28b4fab76d7a1f85bb628850012af62362a0922610372faf92
      bt: cdf9a9cee4f2edf55111a95ae60bde9801080f6bde638a5c79273a39a2f9f7f5
      ct: 643d5437104296e21d906ecb15b2c96ad278f20cfc4af53b12bb6069bd853726
    ir:
      - "decl f0: <0>"
      - "  store &v1, ((v0), (), (), ())"
      - "  store &v3, 0"
      - "  eq &v4, v2, true"
      - "  retn v4"
      - "decl f1: <5>"
      - "  retn [false, false, false, false, false, false, false, false, false, false, false, false, false, false, false, false, false, false, false, false, false, false, false, false, false, false, false, false, false, false, false, false, false, false, false, false, false, false, false, false, false, false, false, false, false, false, false, false, false, false, false, false, false, false, false, false, false, false, false, false, false, false, false, false, false, false, false, false, false, false, false, false, false, false, false, false, false, false, false, false, false, false, false, false, false, false, false, false, false, false, false, false, false, false, false, false, false, false, false, false, false, false, false, false, false, false, false, false, false, false, false, false, false, false, false, false, false, false, false, false, false, false, false, false, false, false, false, false, false, false, false, false, false, false, false, false, false, false, false, false, false, false, false, false, false, false, false, false, false, false, false, false, false, false, false, false, false, false, false, false, false, false, false, false, false, false, false, false, false, false, false, false, false, false, false, false, false, false, false, false, false, false, false, false, false, false, false, false, false, false, false, false, false, false, false, false, false, false, false, false, false, false, false, false, false, false, false, false, false, false, false, false, false, false, false, false, false, false, false, false, false, false, false, false, false, false, false, false, false, false, false, false, false, false, false, false, false, false, false, false, false, false, false, false, false, false, false, false, false, false, false, false, false, false, false, false]"
      - "decl f2: <6>"
      - "  retn aleo1qnr4dkkvkgfqph0vzc3y6z2eu975wnpz2925ntjccd5cfqxtyu8sta57j8"
      - "decl f3: <7>"
      - "  retn [0, 0, 0, 0, 0, 0, 0, 0, 0, 0, 0, 0, 0, 0, 0, 0, 0, 0, 0, 0, 0, 0, 0, 0, 0, 0, 0, 0, 0, 0, 0, 0]"
      - "decl f4: <8>"
      - "  retn aleo1qnr4dkkvkgfqph0vzc3y6z2eu975wnpz2925ntjccd5cfqxtyu8sta57j8"
      - "decl f5: <9>"
      - "  retn [false, false, false, false, false, false, false, false, false, false, false, false, false, false, false, false, false, false, false, false, false, false, false, false, false, false, false, false, false, false, false, false, false, false, false, false, false, false, false, false, false, false, false, false, false, false, false, false, false, false, false, false, false, false, false, false, false, false, false, false, false, false, false, false, false, false, false, false, false, false, false, false, false, false, false, false, false, false, false, false, false, false, false, false, false, false, false, false, false, false, false, false, false, false, false, false, false, false, false, false, false, false, false, false, false, false, false, false, false, false, false, false, false, false, false, false, false, false, false, false, false, false, false, false, false, false, false, false, false, false, false, false, false, false, false, false, false, false, false, false, false, false, false, false, false, false, false, false, false, false, false, false, false, false, false, false, false, false, false, false, false, false, false, false, false, false, false, false, false, false, false, false, false, false, false, false, false, false, false, false, false, false, false, false, false, false, false, false, false, false, false, false, false, false, false, false, false, false, false, false, false, false, false, false, false, false, false, false, false, false, false, false, false, false, false, false, false, false, false, false, false, false, false, false, false, false, false, false, false, false, false, false, false, false, false, false, false, false, false, false, false, false, false, false, false, false, false, false, false, false, false, false, false, false, false, false]"
      - "decl f6: <10>"
      - "  retn aleo1qnr4dkkvkgfqph0vzc3y6z2eu975wnpz2925ntjccd5cfqxtyu8sta57j8"
      - "decl f7: <11>"
      - "  retn [0, 0, 0, 0, 0, 0, 0, 0, 0, 0, 0, 0, 0, 0, 0, 0, 0, 0, 0, 0, 0, 0, 0, 0, 0, 0, 0, 0, 0, 0, 0, 0]"
      - "decl f8: <12>"
      - "  retn aleo1qnr4dkkvkgfqph0vzc3y6z2eu975wnpz2925ntjccd5cfqxtyu8sta57j8"
      - "decl f9: <13>"
      - "  retn 0"
      - "decl f10: <14>"
      - "  retn [false]"
      - "decl f11: <15>"
      - "  retn false"
      - "decl f12: <16>"
      - "  retn [0]"
      - "decl f13: <17>"
      - "  retn false"
      - "decl f14: <18>"
      - "  retn [false]"
      - "decl f15: <19>"
      - "  retn false"
      - "decl f16: <20>"
      - "  retn [0]"
      - "decl f17: <21>"
      - "  retn false"
      - "decl f18: <22>"
      - "  retn [false, false, false, false, false, false, false, false, false, false, false, false, false, false, false, false, false, false, false, false, false, false, false, false, false, false, false, false, false, false, false, false, false, false, false, false, false, false, false, false, false, false, false, false, false, false, false, false, false, false, false, false, false, false, false, false, false, false, false, false, false, false, false, false, false, false, false, false, false, false, false, false, false, false, false, false, false, false, false, false, false, false, false, false, false, false, false, false, false, false, false, false, false, false, false, false, false, false, false, false, false, false, false, false, false, false, false, false, false, false, false, false, false, false, false, false, false, false, false, false, false, false, false, false, false, false, false, false, false, false, false, false, false, false, false, false, false, false, false, false, false, false, false, false, false, false, false, false, false, false, false, false, false, false, false, false, false, false, false, false, false, false, false, false, false, false, false, false, false, false, false, false, false, false, false, false, false, false, false, false, false, false, false, false, false, false, false, false, false, false, false, false, false, false, false, false, false, false, false, false, false, false, false, false, false, false, false, false, false, false, false, false, false, false, false, false, false, false, false, false, false, false, false, false, false, false, false, false, false, false, false, false, false, false, false, false, false, false, false, false, false, false, false, false, false, false, false, false, false, false, false, false, false]"
      - "decl f19: <23>"
      - "  retn 'a'"
      - "decl f20: <24>"
      - "  retn [0, 0, 0, 0, 0, 0, 0, 0, 0, 0, 0, 0, 0, 0, 0, 0, 0, 0, 0, 0, 0, 0, 0, 0, 0, 0, 0, 0, 0, 0, 0, 0]"
      - "decl f21: <25>"
      - "  retn 'a'"
      - "decl f22: <26>"
      - "  retn [false, false, false, false, false, false, false, false, false, false, false, false, false, false, false, false, false, false, false, false, false, false, false, false, false, false, false, false, false, false, false, false, false, false, false, false, false, false, false, false, false, false, false, false, false, false, false, false, false, false, false, false, false, false, false, false, false, false, false, false, false, false, false, false, false, false, false, false, false, false, false, false, false, false, false, false, false, false, false, false, false, false, false, false, false, false, false, false, false, false, false, false, false, false, false, false, false, false, false, false, false, false, false, false, false, false, false, false, false, false, false, false, false, false, false, false, false, false, false, false, false, false, false, false, false, false, false, false, false, false, false, false, false, false, false, false, false, false, false, false, false, false, false, false, false, false, false, false, false, false, false, false, false, false, false, false, false, false, false, false, false, false, false, false, false, false, false, false, false, false, false, false, false, false, false, false, false, false, false, false, false, false, false, false, false, false, false, false, false, false, false, false, false, false, false, false, false, false, false, false, false, false, false, false, false, false, false, false, false, false, false, false, false, false, false, false, false, false, false, false, false, false, false, false, false, false, false, false, false, false, false, false, false, false, false, false, false, false, false, false, false, false, false, false, false, false, false, false, false, false, false, false, false]"
      - "decl f23: <27>"
      - "  retn 'a'"
      - "decl f24: <28>"
      - "  retn [0, 0, 0, 0, 0, 0, 0, 0, 0, 0, 0, 0, 0, 0, 0, 0, 0, 0, 0, 0, 0, 0, 0, 0, 0, 0, 0, 0, 0, 0, 0, 0]"
      - "decl f25: <29>"
      - "  retn 'a'"
      - "decl f26: <30>"
      - "  retn [false, false, false, false, false, false, false, false, false, false, false, false, false, false, false, false, false, false, false, false, false, false, false, false, false, false, false, false, false, false, false, false, false, false, false, false, false, false, false, false, false, false, false, false, false, false, false, false, false, false, false, false, false, false, false, false, false, false, false, false, false, false, false, false, false, false, false, false, false, false, false, false, false, false, false, false, false, false, false, false, false, false, false, false, false, false, false, false, false, false, false, false, false, false, false, false, false, false, false, false, false, false, false, false, false, false, false, false, false, false, false, false, false, false, false, false, false, false, false, false, false, false, false, false, false, false, false, false, false, false, false, false, false, false, false, false, false, false, false, false, false, false, false, false, false, false, false, false, false, false, false, false, false, false, false, false, false, false, false, false, false, false, false, false, false, false, false, false, false, false, false, false, false, false, false, false, false, false, false, false, false, false, false, false, false, false, false, false, false, false, false, false, false, false, false, false, false, false, false, false, false, false, false, false, false, false, false, false, false, false, false, false, false, false, false, false, false, false, false, false, false, false, false, false, false, false, false, false, false, false, false, false, false, false, false, false, false, false, false, false, false, false, false, false, false, false, false, false, false, false, false, false, false]"
      - "decl f27: <31>"
      - "  retn []"
      - "decl f28: <32>"
      - "  retn [0, 0, 0, 0, 0, 0, 0, 0, 0, 0, 0, 0, 0, 0, 0, 0, 0, 0, 0, 0, 0, 0, 0, 0, 0, 0, 0, 0, 0, 0, 0, 0]"
      - "decl f29: <33>"
      - "  retn []"
      - "decl f30: <34>"
      - "  retn [false, false, false, false, false, false, false, false, false, false, false, false, false, false, false, false, false, false, false, false, false, false, false, false, false, false, false, false, false, false, false, false, false, false, false, false, false, false, false, false, false, false, false, false, false, false, false, false, false, false, false, false, false, false, false, false, false, false, false, false, false, false, false, false, false, false, false, false, false, false, false, false, false, false, false, false, false, false, false, false, false, false, false, false, false, false, false, false, false, false, false, false, false, false, false, false, false, false, false, false, false, false, false, false, false, false, false, false, false, false, false, false, false, false, false, false, false, false, false, false, false, false, false, false, false, false, false, false, false, false, false, false, false, false, false, false, false, false, false, false, false, false, false, false, false, false, false, false, false, false, false, false, false, false, false, false, false, false, false, false, false, false, false, false, false, false, false, false, false, false, false, false, false, false, false, false, false, false, false, false, false, false, false, false, false, false, false, false, false, false, false, false, false, false, false, false, false, false, false, false, false, false, false, false, false, false, false, false, false, false, false, false, false, false, false, false, false, false, false, false, false, false, false, false, false, false, false, false, false, false, false, false, false, false, false, false, false, false, false, false, false, false, false, false, false, false, false, false, false, false, false, false, false]"
      - "decl f31: <35>"
      - "  retn []"
      - "decl f32: <36>"
      - "  retn [0, 0, 0, 0, 0, 0, 0, 0, 0, 0, 0, 0, 0, 0, 0, 0, 0, 0, 0, 0, 0, 0, 0, 0, 0, 0, 0, 0, 0, 0, 0, 0]"
      - "decl f33: <37>"
      - "  retn []"
      - "decl f34: <38>"
      - "  retn [false, false, false, false, false, false, false, false, false, false, false, false, false, false, false, false, false, false, false, false, false, false, false, false, false, false, false, false, false, false, false, false, false, false, false, false, false, false, false, false, false, false, false, false, false, false, false, false, false, false, false, false, false, false, false, false, false, false, false, false, false, false, false, false, false, false, false, false, false, false, false, false, false, false, false, false, false, false, false, false, false, false, false, false, false, false, false, false, false, false, false, false, false, false, false, false, false, false, false, false, false, false, false, false, false, false, false, false, false, false, false, false, false, false, false, false, false, false, false, false, false, false, false, false, false, false, false, false, false, false, false, false, false, false, false, false, false, false, false, false, false, false, false, false, false, false, false, false, false, false, false, false, false, false, false, false, false, false, false, false, false, false, false, false, false, false, false, false, false, false, false, false, false, false, false, false, false, false, false, false, false, false, false, false, false, false, false, false, false, false, false, false, false, false, false, false, false, false, false, false, false, false, false, false, false, false, false, false, false, false, false, false, false, false, false, false, false, false, false, false, false, false, false, false, false, false, false, false, false, false, false, false, false, false, false, false, false, false, false, false, false, false, false, false, false, false, false, false, false, false, false, false, false, false, false, false, false, false, false, false, false, false, false, false, false, false, false, false, false, false, false, false, false, false, false, false, false, false, false, false, false, false, false, false, false, false, false, false, false, false, false, false, false, false, false, false, false, false, false, false, false, false, false, false, false, false, false, false, false, false, false, false, false, false, false, false, false, false, false, false, false, false, false, false, false, false, false, false, false, false, false, false, false, false, false, false, false, false, false, false, false, false, false, false, false, false, false, false, false, false, false, false, false, false, false, false, false, false, false, false, false, false, false, false, false, false, false, false, false, false, false, false, false, false, false, false, false, false, false, false, false, false, false, false, false, false, false, false, false, false, false, false, false, false, false, false, false, false, false, false, false, false, false, false, false, false, false, false, false, false, false, false, false, false, false, false, false, false, false, false, false, false, false, false, false, false, false, false, false, false, false, false, false, false, false, false, false, false, false, false, false, false, false, false, false, false, false, false, false, false, false, false, false, false, false, false, false, false, false, false, false, false, false, false, false, false, false, false, false, false, false, false, false, false, false, false, false, false, false, false, false, false, false, false, false, false, false, false, false, false, false, false, false, false, false, false, false, false, false, false, false, false, false, false, false, false]"
      - "decl f35: <39>"
      - "  retn []group"
      - "decl f36: <40>"
      - "  retn [0, 0, 0, 0, 0, 0, 0, 0, 0, 0, 0, 0, 0, 0, 0, 0, 0, 0, 0, 0, 0, 0, 0, 0, 0, 0, 0, 0, 0, 0, 0, 0, 0, 0, 0, 0, 0, 0, 0, 0, 0, 0, 0, 0, 0, 0, 0, 0, 0, 0, 0, 0, 0, 0, 0, 0, 0, 0, 0, 0, 0, 0, 0, 0]"
      - "decl f37: <41>"
      - "  retn []group"
      - "decl f38: <42>"
      - "  retn [false, false, false, false, false, false, false, false, false, false, false, false, false, false, false, false, false, false, false, false, false, false, false, false, false, false, false, false, false, false, false, false, false, false, false, false, false, false, false, false, false, false, false, false, false, false, false, false, false, false, false, false, false, false, false, false, false, false, false, false, false, false, false, false, false, false, false, false, false, false, false, false, false, false, false, false, false, false, false, false, false, false, false, false, false, false, false, false, false, false, false, false, false, false, false, false, false, false, false, false, false, false, false, false, false, false, false, false, false, false, false, false, false, false, false, false, false, false, false, false, false, false, false, false, false, false, false, false, false, false, false, false, false, false, false, false, false, false, false, false, false, false, false, false, false, false, false, false, false, false, false, false, false, false, false, false, false, false, false, false, false, false, false, false, false, false, false, false, false, false, false, false, false, false, false, false, false, false, false, false, false, false, false, false, false, false, false, false, false, false, false, false, false, false, false, false, false, false, false, false, false, false, false, false, false, false, false, false, false, false, false, false, false, false, false, false, false, false, false, false, false, false, false, false, false, false, false, false, false, false, false, false, false, false, false, false, false, false, false, false, false, false, false, false, false, false, false, false, false, false, false, false, false, false, false, false, false, false, false, false, false, false, false, false, false, false, false, false, false, false, false, false, false, false, false, false, false, false, false, false, false, false, false, false, false, false, false, false, false, false, false, false, false, false, false, false, false, false, false, false, false, false, false, false, false, false, false, false, false, false, false, false, false, false, false, false, false, false, false, false, false, false, false, false, false, false, false, false, false, false, false, false, false, false, false, false, false, false, false, false, false, false, false, false, false, false, false, false, false, false, false, false, false, false, false, false, false, false, false, false, false, false, false, false, false, false, false, false, false, false, false, false, false, false, false, false, false, false, false, false, false, false, false, false, false, false, false, false, false, false, false, false, false, false, false, false, false, false, false, false, false, false, false, false, false, false, false, false, false, false, false, false, false, false, false, false, false, false, false, false, false, false, false, false, false, false, false, false, false, false, false, false, false, false, false, false, false, false, false, false, false, false, false, false, false, false, false, false, false, false, false, false, false, false, false, false, false, false, false, false, false, false, false, false, false, false, false, false, false, false, false, false, false, false, false, false, false, false, false, false, false, false, false, false, false, false, false, false, false, false, false, false, false, false, false, false, false, false, false, false, false, false, false, false, false, false]"
      - "decl f39: <43>"
      - "  retn []group"
      - "decl f40: <44>"
      - "  retn [0, 0, 0, 0, 0, 0, 0, 0, 0, 0, 0, 0, 0, 0, 0, 0, 0, 0, 0, 0, 0, 0, 0, 0, 0, 0, 0, 0, 0, 0, 0, 0, 0, 0, 0, 0, 0, 0, 0, 0, 0, 0, 0, 0, 0, 0, 0, 0, 0, 0, 0, 0, 0, 0, 0, 0, 0, 0, 0, 0, 0, 0, 0, 0]"
      - "decl f41: <45>"
      - "  retn []group"
      - "decl f42: <46>"
      - "  retn [false, false, false, false, false, false, false, false]"
      - "decl f43: <47>"
      - "  retn 0"
      - "decl f44: <48>"
      - "  retn [0]"
      - "decl f45: <49>"
      - "  retn 0"
      - "decl f46: <50>"
      - "  retn [false, false, false, false, false, false, false, false]"
      - "decl f47: <51>"
      - "  retn 0"
      - "decl f48: <52>"
      - "  retn [0]"
      - "decl f49: <53>"
      - "  retn 0"
      - "decl f50: <54>"
      - "  retn [false, false, false, false, false, false, false, false, false, false, false, false, false, false, false, false]"
      - "decl f51: <55>"
      - "  retn 0"
      - "decl f52: <56>"
      - "  retn [0, 0]"
      - "decl f53: <57>"
      - "  retn 0"
      - "decl f54: <58>"
      - "  retn [false, false, false, false, false, false, false, false, false, false, false, false, false, false, false, false]"
      - "decl f55: <59>"
      - "  retn 0"
      - "decl f56: <60>"
      - "  retn [0, 0]"
      - "decl f57: <61>"
      - "  retn 0"
      - "decl f58: <62>"
      - "  retn [false, false, false, false, false, false, false, false, false, false, false, false, false, false, false, false, false, false, false, false, false, false, false, false, false, false, false, false, false, false, false, false]"
      - "decl f59: <63>"
      - "  retn 0"
      - "decl f60: <64>"
      - "  retn [0, 0, 0, 0]"
      - "decl f61: <65>"
      - "  retn 0"
      - "decl f62: <66>"
      - "  retn [false, false, false, false, false, false, false, false, false, false, false, false, false, false, false, false, false, false, false, false, false, false, false, false, false, false, false, false, false, false, false, false]"
      - "decl f63: <67>"
      - "  retn 0"
      - "decl f64: <68>"
      - "  retn [0, 0, 0, 0]"
      - "decl f65: <69>"
      - "  retn 0"
      - "decl f66: <70>"
      - "  retn [false, false, false, false, false, false, false, false, false, false, false, false, false, false, false, false, false, false, false, false, false, false, false, false, false, false, false, false, false, false, false, false, false, false, false, false, false, false, false, false, false, false, false, false, false, false, false, false, false, false, false, false, false, false, false, false, false, false, false, false, false, false, false, false]"
      - "decl f67: <71>"
      - "  retn 0"
      - "decl f68: <72>"
      - "  retn [0, 0, 0, 0, 0, 0, 0, 0]"
      - "decl f69: <73>"
      - "  retn 0"
      - "decl f70: <74>"
      - "  retn [false, false, false, false, false, false, false, false, false, false, false, false, false, false, false, false, false, false, false, false, false, false, false, false, false, false, false, false, false, false, false, false, false, false, false, false, false, false, false, false, false, false, false, false, false, false, false, false, false, false, false, false, false, false, false, false, false, false, false, false, false, false, false, false]"
      - "decl f71: <75>"
      - "  retn 0"
      - "decl f72: <76>"
      - "  retn [0, 0, 0, 0, 0, 0, 0, 0]"
      - "decl f73: <77>"
      - "  retn 0"
      - "decl f74: <78>"
      - "  retn [false, false, false, false, false, false, false, false, false, false, false, false, false, false, false, false, false, false, false, false, false, false, false, false, false, false, false, false, false, false, false, false, false, false, false, false, false, false, false, false, false, false, false, false, false, false, false, false, false, false, false, false, false, false, false, false, false, false, false, false, false, false, false, false, false, false, false, false, false, false, false, false, false, false, false, false, false, false, false, false, false, false, false, false, false, false, false, false, false, false, false, false, false, false, false, false, false, false, false, false, false, false, false, false, false, false, false, false, false, false, false, false, false, false, false, false, false, false, false, false, false, false, false, false, false, false, false, false]"
      - "decl f75: <79>"
      - "  retn 0"
      - "decl f76: <80>"
      - "  retn [0, 0, 0, 0, 0, 0, 0, 0, 0, 0, 0, 0, 0, 0, 0, 0]"
      - "decl f77: <81>"
      - "  retn 0"
      - "decl f78: <82>"
      - "  retn [false, false, false, false, false, false, false, false, false, false, false, false, false, false, false, false, false, false, false, false, false, false, false, false, false, false, false, false, false, false, false, false, false, false, false, false, false, false, false, false, false, false, false, false, false, false, false, false, false, false, false, false, false, false, false, false, false, false, false, false, false, false, false, false, false, false, false, false, false, false, false, false, false, false, false, false, false, false, false, false, false, false, false, false, false, false, false, false, false, false, false, false, false, false, false, false, false, false, false, false, false, false, false, false, false, false, false, false, false, false, false, false, false, false, false, false, false, false, false, false, false, false, false, false, false, false, false, false]"
      - "decl f79: <83>"
      - "  retn 0"
      - "decl f80: <84>"
      - "  retn [0, 0, 0, 0, 0, 0, 0, 0, 0, 0, 0, 0, 0, 0, 0, 0]"
      - "decl f81: <85>"
      - "  retn 0"
      - "decl f82: <86>"
      - "  retn [false, false, false, false, false, false, false, false]"
      - "decl f83: <87>"
      - "  retn 0"
      - "decl f84: <88>"
      - "  retn [0]"
      - "decl f85: <89>"
      - "  retn 0"
      - "decl f86: <90>"
      - "  retn [false, false, false, false, false, false, false, false]"
      - "decl f87: <91>"
      - "  retn 0"
      - "decl f88: <92>"
      - "  retn [0]"
      - "decl f89: <93>"
      - "  retn 0"
      - "decl f90: <94>"
      - "  retn [false, false, false, false, false, false, false, false, false, false, false, false, false, false, false, false]"
      - "decl f91: <95>"
      - "  retn 0"
      - "decl f92: <96>"
      - "  retn [0, 0]"
      - "decl f93: <97>"
      - "  retn 0"
      - "decl f94: <98>"
      - "  retn [false, false, false, false, false, false, false, false, false, false, false, false, false, false, false, false]"
      - "decl f95: <99>"
      - "  retn 0"
      - "decl f96: <100>"
      - "  retn [0, 0]"
      - "decl f97: <101>"
      - "  retn 0"
      - "decl f98: <102>"
      - "  retn [false, false, false, false, false, false, false, false, false, false, false, false, false, false, false, false, false, false, false, false, false, false, false, false, false, false, false, false, false, false, false, false]"
      - "decl f99: <103>"
      - "  retn 0"
      - "decl f100: <104>"
      - "  retn [0, 0, 0, 0]"
      - "decl f101: <105>"
      - "  retn 0"
      - "decl f102: <106>"
      - "  retn [false, false, false, false, false, false, false, false, false, false, false, false, false, false, false, false, false, false, false, false, false, false, false, false, false, false, false, false, false, false, false, false]"
      - "decl f103: <107>"
      - "  retn 0"
      - "decl f104: <108>"
      - "  retn [0, 0, 0, 0]"
      - "decl f105: <109>"
      - "  retn 0"
      - "decl f106: <110>"
      - "  retn [false, false, false, false, false, false, false, false, false, false, false, false, false, false, false, false, false, false, false, false, false, false, false, false, false, false, false, false, false, false, false, false, false, false, false, false, false, false, false, false, false, false, false, false, false, false, false, false, false, false, false, false, false, false, false, false, false, false, false, false, false, false, false, false]"
      - "decl f107: <111>"
      - "  retn 0"
      - "decl f108: <112>"
      - "  retn [0, 0, 0, 0, 0, 0, 0, 0]"
      - "decl f109: <113>"
      - "  retn 0"
      - "decl f110: <114>"
      - "  retn [false, false, false, false, false, false, false, false, false, false, false, false, false, false, false, false, false, false, false, false, false, false, false, false, false, false, false, false, false, false, false, false, false, false, false, false, false, false, false, false, false, false, false, false, false, false, false, false, false, false, false, false, false, false, false, false, false, false, false, false, false, false, false, false]"
      - "decl f111: <115>"
      - "  retn 0"
      - "decl f112: <116>"
      - "  retn [0, 0, 0, 0, 0, 0, 0, 0]"
      - "decl f113: <117>"
      - "  retn 0"
      - "decl f114: <118>"
      - "  retn [false, false, false, false, false, false, false, false, false, false, false, false, false, false, false, false, false, false, false, false, false, false, false, false, false, false, false, false, false, false, false, false, false, false, false, false, false, false, false, false, false, false, false, false, false, false, false, false, false, false, false, false, false, false, false, false, false, false, false, false, false, false, false, false, false, false, false, false, false, false, false, false, false, false, false, false, false, false, false, false, false, false, false, false, false, false, false, false, false, false, false, false, false, false, false, false, false, false, false, false, false, false, false, false, false, false, false, false, false, false, false, false, false, false, false, false, false, false, false, false, false, false, false, false, false, false, false, false]"
      - "decl f115: <119>"
      - "  retn 0"
      - "decl f116: <120>"
      - "  retn [0, 0, 0, 0, 0, 0, 0, 0, 0, 0, 0, 0, 0, 0, 0, 0]"
      - "decl f117: <121>"
      - "  retn 0"
      - "decl f118: <122>"
      - "  retn [false, false, false, false, false, false, false, false, false, false, false, false, false, false, false, false, false, false, false, false, false, false, false, false, false, false, false, false, false, false, false, false, false, false, false, false, false, false, false, false, false, false, false, false, false, false, false, false, false, false, false, false, false, false, false, false, false, false, false, false, false, false, false, false, false, false, false, false, false, false, false, false, false, false, false, false, false, false, false, false, false, false, false, false, false, false, false, false, false, false, false, false, false, false, false, false, false, false, false, false, false, false, false, false, false, false, false, false, false, false, false, false, false, false, false, false, false, false, false, false, false, false, false, false, false, false, false, false]"
      - "decl f119: <123>"
      - "  retn 0"
      - "decl f120: <124>"
      - "  retn [0, 0, 0, 0, 0, 0, 0, 0, 0, 0, 0, 0, 0, 0, 0, 0]"
      - "decl f121: <125>"
      - "  retn 0"
      - ""
    output:
      - input_file: "../input/dummy.in"
        output:
          registers:
            r0:
              type: bool
              value: "true"
<<<<<<< HEAD
    initial_ast: d251ea73169a44ee4674186c820014c7ec08bfd4cb037c0936411cf1214938bd
    imports_resolved_ast: 1e696db8134bf56ab9041f0a97fc830be38daf50a78ba6c6ef0c1099cc657747
    canonicalized_ast: 1e696db8134bf56ab9041f0a97fc830be38daf50a78ba6c6ef0c1099cc657747
    type_inferenced_ast: 74d7a440d3d356fc13e447642d679e30ba67fc7683f62518dc0b652b4d7a98dd
=======
    initial_ast: 9df25905c70a8bfaba59e9a181650a7cc43903cec3fddcf2a87b9e34748f692f
    imports_resolved_ast: d12a62af77d6a9c96872ffc45999daf011bb09b0b2549cff393ca25879b5bffb
    canonicalized_ast: d12a62af77d6a9c96872ffc45999daf011bb09b0b2549cff393ca25879b5bffb
    type_inferenced_ast: 8b0adfad4fccf1a2fbc33a608ca75ccfd29a4b7ecce62a603343de73235bbd0d
>>>>>>> 03f78d56
<|MERGE_RESOLUTION|>--- conflicted
+++ resolved
@@ -265,14 +265,7 @@
             r0:
               type: bool
               value: "true"
-<<<<<<< HEAD
-    initial_ast: d251ea73169a44ee4674186c820014c7ec08bfd4cb037c0936411cf1214938bd
-    imports_resolved_ast: 1e696db8134bf56ab9041f0a97fc830be38daf50a78ba6c6ef0c1099cc657747
-    canonicalized_ast: 1e696db8134bf56ab9041f0a97fc830be38daf50a78ba6c6ef0c1099cc657747
-    type_inferenced_ast: 74d7a440d3d356fc13e447642d679e30ba67fc7683f62518dc0b652b4d7a98dd
-=======
-    initial_ast: 9df25905c70a8bfaba59e9a181650a7cc43903cec3fddcf2a87b9e34748f692f
-    imports_resolved_ast: d12a62af77d6a9c96872ffc45999daf011bb09b0b2549cff393ca25879b5bffb
-    canonicalized_ast: d12a62af77d6a9c96872ffc45999daf011bb09b0b2549cff393ca25879b5bffb
-    type_inferenced_ast: 8b0adfad4fccf1a2fbc33a608ca75ccfd29a4b7ecce62a603343de73235bbd0d
->>>>>>> 03f78d56
+    initial_ast: e26c3438bd276a573bc52e6338c1284eadcf71400648d128a16c9f663b9a5120
+    imports_resolved_ast: 3260ec4070bdc1140ed1339144acdfa984d7260c8ad3f008c9375b4fff9dcbaf
+    canonicalized_ast: 3260ec4070bdc1140ed1339144acdfa984d7260c8ad3f008c9375b4fff9dcbaf
+    type_inferenced_ast: 227d627dcfe73815ea9f8f8a4d5f8b9e327d346bb54989a7ad70d80de15355e4