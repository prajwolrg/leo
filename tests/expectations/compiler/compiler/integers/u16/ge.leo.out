---
namespace: Compile
expectation: Pass
outputs:
  - circuit:
      num_public_variables: 0
      num_private_variables: 114
      num_constraints: 114
      at: 8a68a779bf24dd5bcbc1b7e62d714cef7ba7a2074133bd36b4e4f03bec14a9da
      bt: 60e27908eee2ba254dc40c5eefb43164532753353d78cf852a48cece0f7b9f88
      ct: 1e1930b0bfcd18365697cc1922dc88913f6dcbdc4dc9ed5cf6c7d5369433f722
    ir:
      - "decl f0: <0>"
      - "  store &v1, ((v0), (), (), ())"
      - "  ge &v5, v2, v3"
      - "  eq &v6, v5, v4"
      - "  retn v6"
      - "decl f1: <7>"
      - "  retn [false, false, false, false, false, false, false, false, false, false, false, false, false, false, false, false, false, false, false, false, false, false, false, false, false, false, false, false, false, false, false, false, false, false, false, false, false, false, false, false, false, false, false, false, false, false, false, false, false, false, false, false, false, false, false, false, false, false, false, false, false, false, false, false, false, false, false, false, false, false, false, false, false, false, false, false, false, false, false, false, false, false, false, false, false, false, false, false, false, false, false, false, false, false, false, false, false, false, false, false, false, false, false, false, false, false, false, false, false, false, false, false, false, false, false, false, false, false, false, false, false, false, false, false, false, false, false, false, false, false, false, false, false, false, false, false, false, false, false, false, false, false, false, false, false, false, false, false, false, false, false, false, false, false, false, false, false, false, false, false, false, false, false, false, false, false, false, false, false, false, false, false, false, false, false, false, false, false, false, false, false, false, false, false, false, false, false, false, false, false, false, false, false, false, false, false, false, false, false, false, false, false, false, false, false, false, false, false, false, false, false, false, false, false, false, false, false, false, false, false, false, false, false, false, false, false, false, false, false, false, false, false, false, false, false, false, false, false, false, false, false, false, false, false, false, false, false, false, false, false, false, false, false, false, false, false]"
      - "decl f2: <8>"
      - "  retn aleo1qnr4dkkvkgfqph0vzc3y6z2eu975wnpz2925ntjccd5cfqxtyu8sta57j8"
      - "decl f3: <9>"
      - "  retn [0, 0, 0, 0, 0, 0, 0, 0, 0, 0, 0, 0, 0, 0, 0, 0, 0, 0, 0, 0, 0, 0, 0, 0, 0, 0, 0, 0, 0, 0, 0, 0]"
      - "decl f4: <10>"
      - "  retn aleo1qnr4dkkvkgfqph0vzc3y6z2eu975wnpz2925ntjccd5cfqxtyu8sta57j8"
      - "decl f5: <11>"
      - "  retn [false, false, false, false, false, false, false, false, false, false, false, false, false, false, false, false, false, false, false, false, false, false, false, false, false, false, false, false, false, false, false, false, false, false, false, false, false, false, false, false, false, false, false, false, false, false, false, false, false, false, false, false, false, false, false, false, false, false, false, false, false, false, false, false, false, false, false, false, false, false, false, false, false, false, false, false, false, false, false, false, false, false, false, false, false, false, false, false, false, false, false, false, false, false, false, false, false, false, false, false, false, false, false, false, false, false, false, false, false, false, false, false, false, false, false, false, false, false, false, false, false, false, false, false, false, false, false, false, false, false, false, false, false, false, false, false, false, false, false, false, false, false, false, false, false, false, false, false, false, false, false, false, false, false, false, false, false, false, false, false, false, false, false, false, false, false, false, false, false, false, false, false, false, false, false, false, false, false, false, false, false, false, false, false, false, false, false, false, false, false, false, false, false, false, false, false, false, false, false, false, false, false, false, false, false, false, false, false, false, false, false, false, false, false, false, false, false, false, false, false, false, false, false, false, false, false, false, false, false, false, false, false, false, false, false, false, false, false, false, false, false, false, false, false, false, false, false, false, false, false, false, false, false, false, false, false]"
      - "decl f6: <12>"
      - "  retn aleo1qnr4dkkvkgfqph0vzc3y6z2eu975wnpz2925ntjccd5cfqxtyu8sta57j8"
      - "decl f7: <13>"
      - "  retn [0, 0, 0, 0, 0, 0, 0, 0, 0, 0, 0, 0, 0, 0, 0, 0, 0, 0, 0, 0, 0, 0, 0, 0, 0, 0, 0, 0, 0, 0, 0, 0]"
      - "decl f8: <14>"
      - "  retn aleo1qnr4dkkvkgfqph0vzc3y6z2eu975wnpz2925ntjccd5cfqxtyu8sta57j8"
      - "decl f9: <15>"
      - "  retn [false]"
      - "decl f10: <16>"
      - "  retn false"
      - "decl f11: <17>"
      - "  retn [0]"
      - "decl f12: <18>"
      - "  retn false"
      - "decl f13: <19>"
      - "  retn [false]"
      - "decl f14: <20>"
      - "  retn false"
      - "decl f15: <21>"
      - "  retn [0]"
      - "decl f16: <22>"
      - "  retn false"
      - "decl f17: <23>"
      - "  retn [false, false, false, false, false, false, false, false, false, false, false, false, false, false, false, false, false, false, false, false, false, false, false, false, false, false, false, false, false, false, false, false, false, false, false, false, false, false, false, false, false, false, false, false, false, false, false, false, false, false, false, false, false, false, false, false, false, false, false, false, false, false, false, false, false, false, false, false, false, false, false, false, false, false, false, false, false, false, false, false, false, false, false, false, false, false, false, false, false, false, false, false, false, false, false, false, false, false, false, false, false, false, false, false, false, false, false, false, false, false, false, false, false, false, false, false, false, false, false, false, false, false, false, false, false, false, false, false, false, false, false, false, false, false, false, false, false, false, false, false, false, false, false, false, false, false, false, false, false, false, false, false, false, false, false, false, false, false, false, false, false, false, false, false, false, false, false, false, false, false, false, false, false, false, false, false, false, false, false, false, false, false, false, false, false, false, false, false, false, false, false, false, false, false, false, false, false, false, false, false, false, false, false, false, false, false, false, false, false, false, false, false, false, false, false, false, false, false, false, false, false, false, false, false, false, false, false, false, false, false, false, false, false, false, false, false, false, false, false, false, false, false, false, false, false, false, false, false, false, false, false, false, false]"
      - "decl f18: <24>"
      - "  retn 'a'"
      - "decl f19: <25>"
      - "  retn [0, 0, 0, 0, 0, 0, 0, 0, 0, 0, 0, 0, 0, 0, 0, 0, 0, 0, 0, 0, 0, 0, 0, 0, 0, 0, 0, 0, 0, 0, 0, 0]"
      - "decl f20: <26>"
      - "  retn 'a'"
      - "decl f21: <27>"
      - "  retn [false, false, false, false, false, false, false, false, false, false, false, false, false, false, false, false, false, false, false, false, false, false, false, false, false, false, false, false, false, false, false, false, false, false, false, false, false, false, false, false, false, false, false, false, false, false, false, false, false, false, false, false, false, false, false, false, false, false, false, false, false, false, false, false, false, false, false, false, false, false, false, false, false, false, false, false, false, false, false, false, false, false, false, false, false, false, false, false, false, false, false, false, false, false, false, false, false, false, false, false, false, false, false, false, false, false, false, false, false, false, false, false, false, false, false, false, false, false, false, false, false, false, false, false, false, false, false, false, false, false, false, false, false, false, false, false, false, false, false, false, false, false, false, false, false, false, false, false, false, false, false, false, false, false, false, false, false, false, false, false, false, false, false, false, false, false, false, false, false, false, false, false, false, false, false, false, false, false, false, false, false, false, false, false, false, false, false, false, false, false, false, false, false, false, false, false, false, false, false, false, false, false, false, false, false, false, false, false, false, false, false, false, false, false, false, false, false, false, false, false, false, false, false, false, false, false, false, false, false, false, false, false, false, false, false, false, false, false, false, false, false, false, false, false, false, false, false, false, false, false, false, false, false]"
      - "decl f22: <28>"
      - "  retn 'a'"
      - "decl f23: <29>"
      - "  retn [0, 0, 0, 0, 0, 0, 0, 0, 0, 0, 0, 0, 0, 0, 0, 0, 0, 0, 0, 0, 0, 0, 0, 0, 0, 0, 0, 0, 0, 0, 0, 0]"
      - "decl f24: <30>"
      - "  retn 'a'"
      - "decl f25: <31>"
      - "  retn [false, false, false, false, false, false, false, false, false, false, false, false, false, false, false, false, false, false, false, false, false, false, false, false, false, false, false, false, false, false, false, false, false, false, false, false, false, false, false, false, false, false, false, false, false, false, false, false, false, false, false, false, false, false, false, false, false, false, false, false, false, false, false, false, false, false, false, false, false, false, false, false, false, false, false, false, false, false, false, false, false, false, false, false, false, false, false, false, false, false, false, false, false, false, false, false, false, false, false, false, false, false, false, false, false, false, false, false, false, false, false, false, false, false, false, false, false, false, false, false, false, false, false, false, false, false, false, false, false, false, false, false, false, false, false, false, false, false, false, false, false, false, false, false, false, false, false, false, false, false, false, false, false, false, false, false, false, false, false, false, false, false, false, false, false, false, false, false, false, false, false, false, false, false, false, false, false, false, false, false, false, false, false, false, false, false, false, false, false, false, false, false, false, false, false, false, false, false, false, false, false, false, false, false, false, false, false, false, false, false, false, false, false, false, false, false, false, false, false, false, false, false, false, false, false, false, false, false, false, false, false, false, false, false, false, false, false, false, false, false, false, false, false, false, false, false, false, false, false, false, false, false, false]"
      - "decl f26: <32>"
      - "  retn []"
      - "decl f27: <33>"
      - "  retn [0, 0, 0, 0, 0, 0, 0, 0, 0, 0, 0, 0, 0, 0, 0, 0, 0, 0, 0, 0, 0, 0, 0, 0, 0, 0, 0, 0, 0, 0, 0, 0]"
      - "decl f28: <34>"
      - "  retn []"
      - "decl f29: <35>"
      - "  retn [false, false, false, false, false, false, false, false, false, false, false, false, false, false, false, false, false, false, false, false, false, false, false, false, false, false, false, false, false, false, false, false, false, false, false, false, false, false, false, false, false, false, false, false, false, false, false, false, false, false, false, false, false, false, false, false, false, false, false, false, false, false, false, false, false, false, false, false, false, false, false, false, false, false, false, false, false, false, false, false, false, false, false, false, false, false, false, false, false, false, false, false, false, false, false, false, false, false, false, false, false, false, false, false, false, false, false, false, false, false, false, false, false, false, false, false, false, false, false, false, false, false, false, false, false, false, false, false, false, false, false, false, false, false, false, false, false, false, false, false, false, false, false, false, false, false, false, false, false, false, false, false, false, false, false, false, false, false, false, false, false, false, false, false, false, false, false, false, false, false, false, false, false, false, false, false, false, false, false, false, false, false, false, false, false, false, false, false, false, false, false, false, false, false, false, false, false, false, false, false, false, false, false, false, false, false, false, false, false, false, false, false, false, false, false, false, false, false, false, false, false, false, false, false, false, false, false, false, false, false, false, false, false, false, false, false, false, false, false, false, false, false, false, false, false, false, false, false, false, false, false, false, false]"
      - "decl f30: <36>"
      - "  retn []"
      - "decl f31: <37>"
      - "  retn [0, 0, 0, 0, 0, 0, 0, 0, 0, 0, 0, 0, 0, 0, 0, 0, 0, 0, 0, 0, 0, 0, 0, 0, 0, 0, 0, 0, 0, 0, 0, 0]"
      - "decl f32: <38>"
      - "  retn []"
      - "decl f33: <39>"
      - "  retn [false, false, false, false, false, false, false, false, false, false, false, false, false, false, false, false, false, false, false, false, false, false, false, false, false, false, false, false, false, false, false, false, false, false, false, false, false, false, false, false, false, false, false, false, false, false, false, false, false, false, false, false, false, false, false, false, false, false, false, false, false, false, false, false, false, false, false, false, false, false, false, false, false, false, false, false, false, false, false, false, false, false, false, false, false, false, false, false, false, false, false, false, false, false, false, false, false, false, false, false, false, false, false, false, false, false, false, false, false, false, false, false, false, false, false, false, false, false, false, false, false, false, false, false, false, false, false, false, false, false, false, false, false, false, false, false, false, false, false, false, false, false, false, false, false, false, false, false, false, false, false, false, false, false, false, false, false, false, false, false, false, false, false, false, false, false, false, false, false, false, false, false, false, false, false, false, false, false, false, false, false, false, false, false, false, false, false, false, false, false, false, false, false, false, false, false, false, false, false, false, false, false, false, false, false, false, false, false, false, false, false, false, false, false, false, false, false, false, false, false, false, false, false, false, false, false, false, false, false, false, false, false, false, false, false, false, false, false, false, false, false, false, false, false, false, false, false, false, false, false, false, false, false, false, false, false, false, false, false, false, false, false, false, false, false, false, false, false, false, false, false, false, false, false, false, false, false, false, false, false, false, false, false, false, false, false, false, false, false, false, false, false, false, false, false, false, false, false, false, false, false, false, false, false, false, false, false, false, false, false, false, false, false, false, false, false, false, false, false, false, false, false, false, false, false, false, false, false, false, false, false, false, false, false, false, false, false, false, false, false, false, false, false, false, false, false, false, false, false, false, false, false, false, false, false, false, false, false, false, false, false, false, false, false, false, false, false, false, false, false, false, false, false, false, false, false, false, false, false, false, false, false, false, false, false, false, false, false, false, false, false, false, false, false, false, false, false, false, false, false, false, false, false, false, false, false, false, false, false, false, false, false, false, false, false, false, false, false, false, false, false, false, false, false, false, false, false, false, false, false, false, false, false, false, false, false, false, false, false, false, false, false, false, false, false, false, false, false, false, false, false, false, false, false, false, false, false, false, false, false, false, false, false, false, false, false, false, false, false, false, false, false, false, false, false, false, false, false, false, false, false, false, false, false, false, false, false, false, false, false, false, false, false, false, false, false, false, false, false, false, false, false, false, false, false, false]"
      - "decl f34: <40>"
      - "  retn []group"
      - "decl f35: <41>"
      - "  retn [0, 0, 0, 0, 0, 0, 0, 0, 0, 0, 0, 0, 0, 0, 0, 0, 0, 0, 0, 0, 0, 0, 0, 0, 0, 0, 0, 0, 0, 0, 0, 0, 0, 0, 0, 0, 0, 0, 0, 0, 0, 0, 0, 0, 0, 0, 0, 0, 0, 0, 0, 0, 0, 0, 0, 0, 0, 0, 0, 0, 0, 0, 0, 0]"
      - "decl f36: <42>"
      - "  retn []group"
      - "decl f37: <43>"
      - "  retn [false, false, false, false, false, false, false, false, false, false, false, false, false, false, false, false, false, false, false, false, false, false, false, false, false, false, false, false, false, false, false, false, false, false, false, false, false, false, false, false, false, false, false, false, false, false, false, false, false, false, false, false, false, false, false, false, false, false, false, false, false, false, false, false, false, false, false, false, false, false, false, false, false, false, false, false, false, false, false, false, false, false, false, false, false, false, false, false, false, false, false, false, false, false, false, false, false, false, false, false, false, false, false, false, false, false, false, false, false, false, false, false, false, false, false, false, false, false, false, false, false, false, false, false, false, false, false, false, false, false, false, false, false, false, false, false, false, false, false, false, false, false, false, false, false, false, false, false, false, false, false, false, false, false, false, false, false, false, false, false, false, false, false, false, false, false, false, false, false, false, false, false, false, false, false, false, false, false, false, false, false, false, false, false, false, false, false, false, false, false, false, false, false, false, false, false, false, false, false, false, false, false, false, false, false, false, false, false, false, false, false, false, false, false, false, false, false, false, false, false, false, false, false, false, false, false, false, false, false, false, false, false, false, false, false, false, false, false, false, false, false, false, false, false, false, false, false, false, false, false, false, false, false, false, false, false, false, false, false, false, false, false, false, false, false, false, false, false, false, false, false, false, false, false, false, false, false, false, false, false, false, false, false, false, false, false, false, false, false, false, false, false, false, false, false, false, false, false, false, false, false, false, false, false, false, false, false, false, false, false, false, false, false, false, false, false, false, false, false, false, false, false, false, false, false, false, false, false, false, false, false, false, false, false, false, false, false, false, false, false, false, false, false, false, false, false, false, false, false, false, false, false, false, false, false, false, false, false, false, false, false, false, false, false, false, false, false, false, false, false, false, false, false, false, false, false, false, false, false, false, false, false, false, false, false, false, false, false, false, false, false, false, false, false, false, false, false, false, false, false, false, false, false, false, false, false, false, false, false, false, false, false, false, false, false, false, false, false, false, false, false, false, false, false, false, false, false, false, false, false, false, false, false, false, false, false, false, false, false, false, false, false, false, false, false, false, false, false, false, false, false, false, false, false, false, false, false, false, false, false, false, false, false, false, false, false, false, false, false, false, false, false, false, false, false, false, false, false, false, false, false, false, false, false, false, false, false, false, false, false, false, false, false, false, false, false, false, false, false, false, false, false, false, false, false, false]"
      - "decl f38: <44>"
      - "  retn []group"
      - "decl f39: <45>"
      - "  retn [0, 0, 0, 0, 0, 0, 0, 0, 0, 0, 0, 0, 0, 0, 0, 0, 0, 0, 0, 0, 0, 0, 0, 0, 0, 0, 0, 0, 0, 0, 0, 0, 0, 0, 0, 0, 0, 0, 0, 0, 0, 0, 0, 0, 0, 0, 0, 0, 0, 0, 0, 0, 0, 0, 0, 0, 0, 0, 0, 0, 0, 0, 0, 0]"
      - "decl f40: <46>"
      - "  retn []group"
      - "decl f41: <47>"
      - "  retn [false, false, false, false, false, false, false, false]"
      - "decl f42: <48>"
      - "  retn 0"
      - "decl f43: <49>"
      - "  retn [0]"
      - "decl f44: <50>"
      - "  retn 0"
      - "decl f45: <51>"
      - "  retn [false, false, false, false, false, false, false, false]"
      - "decl f46: <52>"
      - "  retn 0"
      - "decl f47: <53>"
      - "  retn [0]"
      - "decl f48: <54>"
      - "  retn 0"
      - "decl f49: <55>"
      - "  retn [false, false, false, false, false, false, false, false, false, false, false, false, false, false, false, false]"
      - "decl f50: <56>"
      - "  retn 0"
      - "decl f51: <57>"
      - "  retn [0, 0]"
      - "decl f52: <58>"
      - "  retn 0"
      - "decl f53: <59>"
      - "  retn [false, false, false, false, false, false, false, false, false, false, false, false, false, false, false, false]"
      - "decl f54: <60>"
      - "  retn 0"
      - "decl f55: <61>"
      - "  retn [0, 0]"
      - "decl f56: <62>"
      - "  retn 0"
      - "decl f57: <63>"
      - "  retn [false, false, false, false, false, false, false, false, false, false, false, false, false, false, false, false, false, false, false, false, false, false, false, false, false, false, false, false, false, false, false, false]"
      - "decl f58: <64>"
      - "  retn 0"
      - "decl f59: <65>"
      - "  retn [0, 0, 0, 0]"
      - "decl f60: <66>"
      - "  retn 0"
      - "decl f61: <67>"
      - "  retn [false, false, false, false, false, false, false, false, false, false, false, false, false, false, false, false, false, false, false, false, false, false, false, false, false, false, false, false, false, false, false, false]"
      - "decl f62: <68>"
      - "  retn 0"
      - "decl f63: <69>"
      - "  retn [0, 0, 0, 0]"
      - "decl f64: <70>"
      - "  retn 0"
      - "decl f65: <71>"
      - "  retn [false, false, false, false, false, false, false, false, false, false, false, false, false, false, false, false, false, false, false, false, false, false, false, false, false, false, false, false, false, false, false, false, false, false, false, false, false, false, false, false, false, false, false, false, false, false, false, false, false, false, false, false, false, false, false, false, false, false, false, false, false, false, false, false]"
      - "decl f66: <72>"
      - "  retn 0"
      - "decl f67: <73>"
      - "  retn [0, 0, 0, 0, 0, 0, 0, 0]"
      - "decl f68: <74>"
      - "  retn 0"
      - "decl f69: <75>"
      - "  retn [false, false, false, false, false, false, false, false, false, false, false, false, false, false, false, false, false, false, false, false, false, false, false, false, false, false, false, false, false, false, false, false, false, false, false, false, false, false, false, false, false, false, false, false, false, false, false, false, false, false, false, false, false, false, false, false, false, false, false, false, false, false, false, false]"
      - "decl f70: <76>"
      - "  retn 0"
      - "decl f71: <77>"
      - "  retn [0, 0, 0, 0, 0, 0, 0, 0]"
      - "decl f72: <78>"
      - "  retn 0"
      - "decl f73: <79>"
      - "  retn [false, false, false, false, false, false, false, false, false, false, false, false, false, false, false, false, false, false, false, false, false, false, false, false, false, false, false, false, false, false, false, false, false, false, false, false, false, false, false, false, false, false, false, false, false, false, false, false, false, false, false, false, false, false, false, false, false, false, false, false, false, false, false, false, false, false, false, false, false, false, false, false, false, false, false, false, false, false, false, false, false, false, false, false, false, false, false, false, false, false, false, false, false, false, false, false, false, false, false, false, false, false, false, false, false, false, false, false, false, false, false, false, false, false, false, false, false, false, false, false, false, false, false, false, false, false, false, false]"
      - "decl f74: <80>"
      - "  retn 0"
      - "decl f75: <81>"
      - "  retn [0, 0, 0, 0, 0, 0, 0, 0, 0, 0, 0, 0, 0, 0, 0, 0]"
      - "decl f76: <82>"
      - "  retn 0"
      - "decl f77: <83>"
      - "  retn [false, false, false, false, false, false, false, false, false, false, false, false, false, false, false, false, false, false, false, false, false, false, false, false, false, false, false, false, false, false, false, false, false, false, false, false, false, false, false, false, false, false, false, false, false, false, false, false, false, false, false, false, false, false, false, false, false, false, false, false, false, false, false, false, false, false, false, false, false, false, false, false, false, false, false, false, false, false, false, false, false, false, false, false, false, false, false, false, false, false, false, false, false, false, false, false, false, false, false, false, false, false, false, false, false, false, false, false, false, false, false, false, false, false, false, false, false, false, false, false, false, false, false, false, false, false, false, false]"
      - "decl f78: <84>"
      - "  retn 0"
      - "decl f79: <85>"
      - "  retn [0, 0, 0, 0, 0, 0, 0, 0, 0, 0, 0, 0, 0, 0, 0, 0]"
      - "decl f80: <86>"
      - "  retn 0"
      - "decl f81: <87>"
      - "  retn [false, false, false, false, false, false, false, false]"
      - "decl f82: <88>"
      - "  retn 0"
      - "decl f83: <89>"
      - "  retn [0]"
      - "decl f84: <90>"
      - "  retn 0"
      - "decl f85: <91>"
      - "  retn [false, false, false, false, false, false, false, false]"
      - "decl f86: <92>"
      - "  retn 0"
      - "decl f87: <93>"
      - "  retn [0]"
      - "decl f88: <94>"
      - "  retn 0"
      - "decl f89: <95>"
      - "  retn [false, false, false, false, false, false, false, false, false, false, false, false, false, false, false, false]"
      - "decl f90: <96>"
      - "  retn 0"
      - "decl f91: <97>"
      - "  retn [0, 0]"
      - "decl f92: <98>"
      - "  retn 0"
      - "decl f93: <99>"
      - "  retn [false, false, false, false, false, false, false, false, false, false, false, false, false, false, false, false]"
      - "decl f94: <100>"
      - "  retn 0"
      - "decl f95: <101>"
      - "  retn [0, 0]"
      - "decl f96: <102>"
      - "  retn 0"
      - "decl f97: <103>"
      - "  retn [false, false, false, false, false, false, false, false, false, false, false, false, false, false, false, false, false, false, false, false, false, false, false, false, false, false, false, false, false, false, false, false]"
      - "decl f98: <104>"
      - "  retn 0"
      - "decl f99: <105>"
      - "  retn [0, 0, 0, 0]"
      - "decl f100: <106>"
      - "  retn 0"
      - "decl f101: <107>"
      - "  retn [false, false, false, false, false, false, false, false, false, false, false, false, false, false, false, false, false, false, false, false, false, false, false, false, false, false, false, false, false, false, false, false]"
      - "decl f102: <108>"
      - "  retn 0"
      - "decl f103: <109>"
      - "  retn [0, 0, 0, 0]"
      - "decl f104: <110>"
      - "  retn 0"
      - "decl f105: <111>"
      - "  retn [false, false, false, false, false, false, false, false, false, false, false, false, false, false, false, false, false, false, false, false, false, false, false, false, false, false, false, false, false, false, false, false, false, false, false, false, false, false, false, false, false, false, false, false, false, false, false, false, false, false, false, false, false, false, false, false, false, false, false, false, false, false, false, false]"
      - "decl f106: <112>"
      - "  retn 0"
      - "decl f107: <113>"
      - "  retn [0, 0, 0, 0, 0, 0, 0, 0]"
      - "decl f108: <114>"
      - "  retn 0"
      - "decl f109: <115>"
      - "  retn [false, false, false, false, false, false, false, false, false, false, false, false, false, false, false, false, false, false, false, false, false, false, false, false, false, false, false, false, false, false, false, false, false, false, false, false, false, false, false, false, false, false, false, false, false, false, false, false, false, false, false, false, false, false, false, false, false, false, false, false, false, false, false, false]"
      - "decl f110: <116>"
      - "  retn 0"
      - "decl f111: <117>"
      - "  retn [0, 0, 0, 0, 0, 0, 0, 0]"
      - "decl f112: <118>"
      - "  retn 0"
      - "decl f113: <119>"
      - "  retn [false, false, false, false, false, false, false, false, false, false, false, false, false, false, false, false, false, false, false, false, false, false, false, false, false, false, false, false, false, false, false, false, false, false, false, false, false, false, false, false, false, false, false, false, false, false, false, false, false, false, false, false, false, false, false, false, false, false, false, false, false, false, false, false, false, false, false, false, false, false, false, false, false, false, false, false, false, false, false, false, false, false, false, false, false, false, false, false, false, false, false, false, false, false, false, false, false, false, false, false, false, false, false, false, false, false, false, false, false, false, false, false, false, false, false, false, false, false, false, false, false, false, false, false, false, false, false, false]"
      - "decl f114: <120>"
      - "  retn 0"
      - "decl f115: <121>"
      - "  retn [0, 0, 0, 0, 0, 0, 0, 0, 0, 0, 0, 0, 0, 0, 0, 0]"
      - "decl f116: <122>"
      - "  retn 0"
      - "decl f117: <123>"
      - "  retn [false, false, false, false, false, false, false, false, false, false, false, false, false, false, false, false, false, false, false, false, false, false, false, false, false, false, false, false, false, false, false, false, false, false, false, false, false, false, false, false, false, false, false, false, false, false, false, false, false, false, false, false, false, false, false, false, false, false, false, false, false, false, false, false, false, false, false, false, false, false, false, false, false, false, false, false, false, false, false, false, false, false, false, false, false, false, false, false, false, false, false, false, false, false, false, false, false, false, false, false, false, false, false, false, false, false, false, false, false, false, false, false, false, false, false, false, false, false, false, false, false, false, false, false, false, false, false, false]"
      - "decl f118: <124>"
      - "  retn 0"
      - "decl f119: <125>"
      - "  retn [0, 0, 0, 0, 0, 0, 0, 0, 0, 0, 0, 0, 0, 0, 0, 0]"
      - "decl f120: <126>"
      - "  retn 0"
      - ""
    output:
      - input_file: u16_g.in
        output:
          registers:
            r0:
              type: bool
              value: "true"
      - input_file: u16_e.in
        output:
          registers:
            r0:
              type: bool
              value: "true"
      - input_file: u16_f.in
        output:
          registers:
            r0:
              type: bool
              value: "true"
<<<<<<< HEAD
    initial_ast: c29a244cbf75bc544fa618110c1ad2a24d3e892195e141e950ce6e78611e1566
    imports_resolved_ast: 17d8d394414af3f541b8242392965be7c37878b84a11b06921a959e9a9cc5c54
    canonicalized_ast: 17d8d394414af3f541b8242392965be7c37878b84a11b06921a959e9a9cc5c54
    type_inferenced_ast: 868424a6d46eaa51198465b5f5dde6095fdca7852714d6a1c54339c12decde43
=======
    initial_ast: 32ce667a794a4958237f6602482aa317ec669012575978a42bac683ceb57e8cd
    imports_resolved_ast: cd620259114b7326d0d89bc7857461ac2a96c6c0b28f598e176c32bf72d771be
    canonicalized_ast: cd620259114b7326d0d89bc7857461ac2a96c6c0b28f598e176c32bf72d771be
    type_inferenced_ast: 172a459d04439e9d4645431e8084ffbfe215bf969ced8f086cb0cdee21d6936b
>>>>>>> d621ee72
<|MERGE_RESOLUTION|>--- conflicted
+++ resolved
@@ -275,14 +275,7 @@
             r0:
               type: bool
               value: "true"
-<<<<<<< HEAD
-    initial_ast: c29a244cbf75bc544fa618110c1ad2a24d3e892195e141e950ce6e78611e1566
-    imports_resolved_ast: 17d8d394414af3f541b8242392965be7c37878b84a11b06921a959e9a9cc5c54
-    canonicalized_ast: 17d8d394414af3f541b8242392965be7c37878b84a11b06921a959e9a9cc5c54
-    type_inferenced_ast: 868424a6d46eaa51198465b5f5dde6095fdca7852714d6a1c54339c12decde43
-=======
-    initial_ast: 32ce667a794a4958237f6602482aa317ec669012575978a42bac683ceb57e8cd
-    imports_resolved_ast: cd620259114b7326d0d89bc7857461ac2a96c6c0b28f598e176c32bf72d771be
-    canonicalized_ast: cd620259114b7326d0d89bc7857461ac2a96c6c0b28f598e176c32bf72d771be
-    type_inferenced_ast: 172a459d04439e9d4645431e8084ffbfe215bf969ced8f086cb0cdee21d6936b
->>>>>>> d621ee72
+    initial_ast: 97d23575506171d106572d257278147b9645daff919867ae60aa81e135df9e8a
+    imports_resolved_ast: 9eb2c5a1179c8fedb499dc2ae978cf101b0e8fea6203d81f6e96f2a3163f15e7
+    canonicalized_ast: 9eb2c5a1179c8fedb499dc2ae978cf101b0e8fea6203d81f6e96f2a3163f15e7
+    type_inferenced_ast: 016ecc33dc0b60d6886c81c3a0355c44bdba2db39ef50fa43a76f568a0ab10bd