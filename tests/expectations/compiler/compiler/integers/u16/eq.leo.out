---
namespace: Compile
expectation: Pass
outputs:
  - circuit:
      num_public_variables: 0
      num_private_variables: 66
      num_constraints: 66
      at: cbff416ebba31d2d1deb975332e5d536cbb1fa6171c0851351e226075e54136d
      bt: de4bf982fbbde50aaba5d052b9611ebc2c8da3f1d5fecf77276999a595c95e60
      ct: b522ae835602f418c223e8987424c0b34eda5bcb4a51d511fdeba8fd8f653e5b
    output:
      - input_file: u16_e.in
        output:
          registers:
            r0:
              type: bool
              value: "true"
      - input_file: u16_n.in
        output:
          registers:
            r0:
              type: bool
              value: "true"
    initial_ast: 34e0536882d5aaf0e8f61c4d1827cba322ad7adb0a1907a3c589d865fa25d2b9
<<<<<<< HEAD
    imports_resolved_ast: 14581bcd907ab9e25a52df4ad5a0d54af5e343c65066e1c4302ac5b1f26ff0a7
    canonicalized_ast: 14581bcd907ab9e25a52df4ad5a0d54af5e343c65066e1c4302ac5b1f26ff0a7
    type_inferenced_ast: c9a4f2a505b8e8f471206f2d812ae628285c2a8e1076c7db8a0fcc9e60063cf5
=======
    ir: 8155ffb77cb49b4a08de4bd52f86538a53e34cc9bf06e228386b18c218d22d5a
    imports_resolved_ast: 86c9264a2c8ff822dfae0a97e05e78b03e555ceadd8ca7a42d87357dcb6191c6
    canonicalized_ast: 86c9264a2c8ff822dfae0a97e05e78b03e555ceadd8ca7a42d87357dcb6191c6
    type_inferenced_ast: 3dabaf0066648793a4fb4400502286bcd442cd3669fadf294c077d61009659fe
>>>>>>> 3626fbdb
<|MERGE_RESOLUTION|>--- conflicted
+++ resolved
@@ -23,13 +23,7 @@
               type: bool
               value: "true"
     initial_ast: 34e0536882d5aaf0e8f61c4d1827cba322ad7adb0a1907a3c589d865fa25d2b9
-<<<<<<< HEAD
+    ir: 8155ffb77cb49b4a08de4bd52f86538a53e34cc9bf06e228386b18c218d22d5a
     imports_resolved_ast: 14581bcd907ab9e25a52df4ad5a0d54af5e343c65066e1c4302ac5b1f26ff0a7
     canonicalized_ast: 14581bcd907ab9e25a52df4ad5a0d54af5e343c65066e1c4302ac5b1f26ff0a7
-    type_inferenced_ast: c9a4f2a505b8e8f471206f2d812ae628285c2a8e1076c7db8a0fcc9e60063cf5
-=======
-    ir: 8155ffb77cb49b4a08de4bd52f86538a53e34cc9bf06e228386b18c218d22d5a
-    imports_resolved_ast: 86c9264a2c8ff822dfae0a97e05e78b03e555ceadd8ca7a42d87357dcb6191c6
-    canonicalized_ast: 86c9264a2c8ff822dfae0a97e05e78b03e555ceadd8ca7a42d87357dcb6191c6
-    type_inferenced_ast: 3dabaf0066648793a4fb4400502286bcd442cd3669fadf294c077d61009659fe
->>>>>>> 3626fbdb
+    type_inferenced_ast: c9a4f2a505b8e8f471206f2d812ae628285c2a8e1076c7db8a0fcc9e60063cf5