--- conflicted
+++ resolved
@@ -265,14 +265,7 @@
             r0:
               type: bool
               value: "true"
-<<<<<<< HEAD
-    initial_ast: 7bfcd43d35826f73145f35cb3296b6731b4711339dd2756204de1ab80d766b6c
-    imports_resolved_ast: 6fcecbfccb66b667d9f2de0cceae1b9186095c7ac989258f2ef662670dc07618
-    canonicalized_ast: 6fcecbfccb66b667d9f2de0cceae1b9186095c7ac989258f2ef662670dc07618
-    type_inferenced_ast: 911e91d24b8820236e6534f42eb6add6a4fedd52a9a843146309553edafd1151
-=======
-    initial_ast: 6250be4ba29e0049e1228083099f4c6e18015f88f1cb300226b2fadec0cec826
-    imports_resolved_ast: 654b137d627a3f6f66458316698d03c606b393d0ff2252efc1d7534a382f3c63
-    canonicalized_ast: 654b137d627a3f6f66458316698d03c606b393d0ff2252efc1d7534a382f3c63
-    type_inferenced_ast: 9c710fc403db3c50584d8f6c202338e137647a662a346df65f75058b7c3484b0
->>>>>>> 03f78d56
+    initial_ast: 2f79754d53c1e7f218a8f98f6a924e7803b9cf8c3c361c937176b808f96bec87
+    imports_resolved_ast: 2f7434708106ac69ab9ecdb83a4f8911c8e951e14074badc02b7df7236bc7745
+    canonicalized_ast: 2f7434708106ac69ab9ecdb83a4f8911c8e951e14074badc02b7df7236bc7745
+    type_inferenced_ast: 2936529c924b619ec9720d8d91ba1df5b6ebb94d1b47111487263c57fd614641