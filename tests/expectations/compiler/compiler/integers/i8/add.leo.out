--- conflicted
+++ resolved
@@ -265,14 +265,7 @@
             r0:
               type: bool
               value: "true"
-<<<<<<< HEAD
-    initial_ast: a451691a40bafa99398fc86de621a62ea229fa1b29928ce572ff881658f72ae4
-    imports_resolved_ast: 38cc3117e02680f2a7f50ac6bec25d490c5fa7c51241c3ff16fd2a76adb336c4
-    canonicalized_ast: 38cc3117e02680f2a7f50ac6bec25d490c5fa7c51241c3ff16fd2a76adb336c4
-    type_inferenced_ast: 2a77635a75a2c1b3628694efd178691fb2a16bfeda377a006fd4f9d5c9f11f56
-=======
-    initial_ast: 5dd8cc0da9a9becf5fd3a6580b521126b57c1b9429b5f0c950727f64c44a0df3
-    imports_resolved_ast: 4ed227f8e8ec073368c2d2061fe0d93d5e8f08a5428ccb7fe651b642a41a67dc
-    canonicalized_ast: 4ed227f8e8ec073368c2d2061fe0d93d5e8f08a5428ccb7fe651b642a41a67dc
-    type_inferenced_ast: 712209d72074cc3bc0380296a9ef663bf119372698b125824b8b6735da27e8b6
->>>>>>> 03f78d56
+    initial_ast: b1fa99d9195b3db3ddf2c7cddf6efcf583e4c19765d3dc0ff775b7fbb83d68d8
+    imports_resolved_ast: 585092e15806191249b13f741413ae373b7acc92075b7275ee39e0dddd101bbe
+    canonicalized_ast: 585092e15806191249b13f741413ae373b7acc92075b7275ee39e0dddd101bbe
+    type_inferenced_ast: b57300c710dcbf8bd0c56fe603b91e86113a4b3b5512699d7be242246597124d