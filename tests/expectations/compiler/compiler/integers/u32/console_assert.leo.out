---
namespace: Compile
expectation: Pass
outputs:
  - circuit:
      num_public_variables: 0
      num_private_variables: 191
      num_constraints: 191
      at: ecd47c065e8196d1d033ff9f8aa9684638af6e9670515518bdcb6c6e499221e4
      bt: fe097c672f848e8761bf568bddb39416588eedad7c66dac6c6240364eaa8b05a
      ct: ba414224b78db082b606be682fda3c686bc4830095618e4dddc195bcafcb94a2
    ir:
      - "decl f0: <0>"
      - "  store &v1, ((v0), (), (), ())"
      - "  eq &v4, v2, v3"
      - "  assert v4"
      - "  eq &v5, v2, v3"
      - "  retn v5"
      - "decl f1: <6>"
      - "  retn [false, false, false, false, false, false, false, false, false, false, false, false, false, false, false, false, false, false, false, false, false, false, false, false, false, false, false, false, false, false, false, false, false, false, false, false, false, false, false, false, false, false, false, false, false, false, false, false, false, false, false, false, false, false, false, false, false, false, false, false, false, false, false, false, false, false, false, false, false, false, false, false, false, false, false, false, false, false, false, false, false, false, false, false, false, false, false, false, false, false, false, false, false, false, false, false, false, false, false, false, false, false, false, false, false, false, false, false, false, false, false, false, false, false, false, false, false, false, false, false, false, false, false, false, false, false, false, false, false, false, false, false, false, false, false, false, false, false, false, false, false, false, false, false, false, false, false, false, false, false, false, false, false, false, false, false, false, false, false, false, false, false, false, false, false, false, false, false, false, false, false, false, false, false, false, false, false, false, false, false, false, false, false, false, false, false, false, false, false, false, false, false, false, false, false, false, false, false, false, false, false, false, false, false, false, false, false, false, false, false, false, false, false, false, false, false, false, false, false, false, false, false, false, false, false, false, false, false, false, false, false, false, false, false, false, false, false, false, false, false, false, false, false, false, false, false, false, false, false, false, false, false, false, false, false, false]"
      - "decl f2: <7>"
      - "  retn aleo1qnr4dkkvkgfqph0vzc3y6z2eu975wnpz2925ntjccd5cfqxtyu8sta57j8"
      - "decl f3: <8>"
      - "  retn [0, 0, 0, 0, 0, 0, 0, 0, 0, 0, 0, 0, 0, 0, 0, 0, 0, 0, 0, 0, 0, 0, 0, 0, 0, 0, 0, 0, 0, 0, 0, 0]"
      - "decl f4: <9>"
      - "  retn aleo1qnr4dkkvkgfqph0vzc3y6z2eu975wnpz2925ntjccd5cfqxtyu8sta57j8"
      - "decl f5: <10>"
      - "  retn [false, false, false, false, false, false, false, false, false, false, false, false, false, false, false, false, false, false, false, false, false, false, false, false, false, false, false, false, false, false, false, false, false, false, false, false, false, false, false, false, false, false, false, false, false, false, false, false, false, false, false, false, false, false, false, false, false, false, false, false, false, false, false, false, false, false, false, false, false, false, false, false, false, false, false, false, false, false, false, false, false, false, false, false, false, false, false, false, false, false, false, false, false, false, false, false, false, false, false, false, false, false, false, false, false, false, false, false, false, false, false, false, false, false, false, false, false, false, false, false, false, false, false, false, false, false, false, false, false, false, false, false, false, false, false, false, false, false, false, false, false, false, false, false, false, false, false, false, false, false, false, false, false, false, false, false, false, false, false, false, false, false, false, false, false, false, false, false, false, false, false, false, false, false, false, false, false, false, false, false, false, false, false, false, false, false, false, false, false, false, false, false, false, false, false, false, false, false, false, false, false, false, false, false, false, false, false, false, false, false, false, false, false, false, false, false, false, false, false, false, false, false, false, false, false, false, false, false, false, false, false, false, false, false, false, false, false, false, false, false, false, false, false, false, false, false, false, false, false, false, false, false, false, false, false, false]"
      - "decl f6: <11>"
      - "  retn aleo1qnr4dkkvkgfqph0vzc3y6z2eu975wnpz2925ntjccd5cfqxtyu8sta57j8"
      - "decl f7: <12>"
      - "  retn [0, 0, 0, 0, 0, 0, 0, 0, 0, 0, 0, 0, 0, 0, 0, 0, 0, 0, 0, 0, 0, 0, 0, 0, 0, 0, 0, 0, 0, 0, 0, 0]"
      - "decl f8: <13>"
      - "  retn aleo1qnr4dkkvkgfqph0vzc3y6z2eu975wnpz2925ntjccd5cfqxtyu8sta57j8"
      - "decl f9: <14>"
      - "  retn [false]"
      - "decl f10: <15>"
      - "  retn false"
      - "decl f11: <16>"
      - "  retn [0]"
      - "decl f12: <17>"
      - "  retn false"
      - "decl f13: <18>"
      - "  retn [false]"
      - "decl f14: <19>"
      - "  retn false"
      - "decl f15: <20>"
      - "  retn [0]"
      - "decl f16: <21>"
      - "  retn false"
      - "decl f17: <22>"
      - "  retn [false, false, false, false, false, false, false, false, false, false, false, false, false, false, false, false, false, false, false, false, false, false, false, false, false, false, false, false, false, false, false, false, false, false, false, false, false, false, false, false, false, false, false, false, false, false, false, false, false, false, false, false, false, false, false, false, false, false, false, false, false, false, false, false, false, false, false, false, false, false, false, false, false, false, false, false, false, false, false, false, false, false, false, false, false, false, false, false, false, false, false, false, false, false, false, false, false, false, false, false, false, false, false, false, false, false, false, false, false, false, false, false, false, false, false, false, false, false, false, false, false, false, false, false, false, false, false, false, false, false, false, false, false, false, false, false, false, false, false, false, false, false, false, false, false, false, false, false, false, false, false, false, false, false, false, false, false, false, false, false, false, false, false, false, false, false, false, false, false, false, false, false, false, false, false, false, false, false, false, false, false, false, false, false, false, false, false, false, false, false, false, false, false, false, false, false, false, false, false, false, false, false, false, false, false, false, false, false, false, false, false, false, false, false, false, false, false, false, false, false, false, false, false, false, false, false, false, false, false, false, false, false, false, false, false, false, false, false, false, false, false, false, false, false, false, false, false, false, false, false, false, false, false]"
      - "decl f18: <23>"
      - "  retn 'a'"
      - "decl f19: <24>"
      - "  retn [0, 0, 0, 0, 0, 0, 0, 0, 0, 0, 0, 0, 0, 0, 0, 0, 0, 0, 0, 0, 0, 0, 0, 0, 0, 0, 0, 0, 0, 0, 0, 0]"
      - "decl f20: <25>"
      - "  retn 'a'"
      - "decl f21: <26>"
      - "  retn [false, false, false, false, false, false, false, false, false, false, false, false, false, false, false, false, false, false, false, false, false, false, false, false, false, false, false, false, false, false, false, false, false, false, false, false, false, false, false, false, false, false, false, false, false, false, false, false, false, false, false, false, false, false, false, false, false, false, false, false, false, false, false, false, false, false, false, false, false, false, false, false, false, false, false, false, false, false, false, false, false, false, false, false, false, false, false, false, false, false, false, false, false, false, false, false, false, false, false, false, false, false, false, false, false, false, false, false, false, false, false, false, false, false, false, false, false, false, false, false, false, false, false, false, false, false, false, false, false, false, false, false, false, false, false, false, false, false, false, false, false, false, false, false, false, false, false, false, false, false, false, false, false, false, false, false, false, false, false, false, false, false, false, false, false, false, false, false, false, false, false, false, false, false, false, false, false, false, false, false, false, false, false, false, false, false, false, false, false, false, false, false, false, false, false, false, false, false, false, false, false, false, false, false, false, false, false, false, false, false, false, false, false, false, false, false, false, false, false, false, false, false, false, false, false, false, false, false, false, false, false, false, false, false, false, false, false, false, false, false, false, false, false, false, false, false, false, false, false, false, false, false, false]"
      - "decl f22: <27>"
      - "  retn 'a'"
      - "decl f23: <28>"
      - "  retn [0, 0, 0, 0, 0, 0, 0, 0, 0, 0, 0, 0, 0, 0, 0, 0, 0, 0, 0, 0, 0, 0, 0, 0, 0, 0, 0, 0, 0, 0, 0, 0]"
      - "decl f24: <29>"
      - "  retn 'a'"
      - "decl f25: <30>"
      - "  retn [false, false, false, false, false, false, false, false, false, false, false, false, false, false, false, false, false, false, false, false, false, false, false, false, false, false, false, false, false, false, false, false, false, false, false, false, false, false, false, false, false, false, false, false, false, false, false, false, false, false, false, false, false, false, false, false, false, false, false, false, false, false, false, false, false, false, false, false, false, false, false, false, false, false, false, false, false, false, false, false, false, false, false, false, false, false, false, false, false, false, false, false, false, false, false, false, false, false, false, false, false, false, false, false, false, false, false, false, false, false, false, false, false, false, false, false, false, false, false, false, false, false, false, false, false, false, false, false, false, false, false, false, false, false, false, false, false, false, false, false, false, false, false, false, false, false, false, false, false, false, false, false, false, false, false, false, false, false, false, false, false, false, false, false, false, false, false, false, false, false, false, false, false, false, false, false, false, false, false, false, false, false, false, false, false, false, false, false, false, false, false, false, false, false, false, false, false, false, false, false, false, false, false, false, false, false, false, false, false, false, false, false, false, false, false, false, false, false, false, false, false, false, false, false, false, false, false, false, false, false, false, false, false, false, false, false, false, false, false, false, false, false, false, false, false, false, false, false, false, false, false, false, false]"
      - "decl f26: <31>"
      - "  retn []"
      - "decl f27: <32>"
      - "  retn [0, 0, 0, 0, 0, 0, 0, 0, 0, 0, 0, 0, 0, 0, 0, 0, 0, 0, 0, 0, 0, 0, 0, 0, 0, 0, 0, 0, 0, 0, 0, 0]"
      - "decl f28: <33>"
      - "  retn []"
      - "decl f29: <34>"
      - "  retn [false, false, false, false, false, false, false, false, false, false, false, false, false, false, false, false, false, false, false, false, false, false, false, false, false, false, false, false, false, false, false, false, false, false, false, false, false, false, false, false, false, false, false, false, false, false, false, false, false, false, false, false, false, false, false, false, false, false, false, false, false, false, false, false, false, false, false, false, false, false, false, false, false, false, false, false, false, false, false, false, false, false, false, false, false, false, false, false, false, false, false, false, false, false, false, false, false, false, false, false, false, false, false, false, false, false, false, false, false, false, false, false, false, false, false, false, false, false, false, false, false, false, false, false, false, false, false, false, false, false, false, false, false, false, false, false, false, false, false, false, false, false, false, false, false, false, false, false, false, false, false, false, false, false, false, false, false, false, false, false, false, false, false, false, false, false, false, false, false, false, false, false, false, false, false, false, false, false, false, false, false, false, false, false, false, false, false, false, false, false, false, false, false, false, false, false, false, false, false, false, false, false, false, false, false, false, false, false, false, false, false, false, false, false, false, false, false, false, false, false, false, false, false, false, false, false, false, false, false, false, false, false, false, false, false, false, false, false, false, false, false, false, false, false, false, false, false, false, false, false, false, false, false]"
      - "decl f30: <35>"
      - "  retn []"
      - "decl f31: <36>"
      - "  retn [0, 0, 0, 0, 0, 0, 0, 0, 0, 0, 0, 0, 0, 0, 0, 0, 0, 0, 0, 0, 0, 0, 0, 0, 0, 0, 0, 0, 0, 0, 0, 0]"
      - "decl f32: <37>"
      - "  retn []"
      - "decl f33: <38>"
      - "  retn [false, false, false, false, false, false, false, false, false, false, false, false, false, false, false, false, false, false, false, false, false, false, false, false, false, false, false, false, false, false, false, false, false, false, false, false, false, false, false, false, false, false, false, false, false, false, false, false, false, false, false, false, false, false, false, false, false, false, false, false, false, false, false, false, false, false, false, false, false, false, false, false, false, false, false, false, false, false, false, false, false, false, false, false, false, false, false, false, false, false, false, false, false, false, false, false, false, false, false, false, false, false, false, false, false, false, false, false, false, false, false, false, false, false, false, false, false, false, false, false, false, false, false, false, false, false, false, false, false, false, false, false, false, false, false, false, false, false, false, false, false, false, false, false, false, false, false, false, false, false, false, false, false, false, false, false, false, false, false, false, false, false, false, false, false, false, false, false, false, false, false, false, false, false, false, false, false, false, false, false, false, false, false, false, false, false, false, false, false, false, false, false, false, false, false, false, false, false, false, false, false, false, false, false, false, false, false, false, false, false, false, false, false, false, false, false, false, false, false, false, false, false, false, false, false, false, false, false, false, false, false, false, false, false, false, false, false, false, false, false, false, false, false, false, false, false, false, false, false, false, false, false, false, false, false, false, false, false, false, false, false, false, false, false, false, false, false, false, false, false, false, false, false, false, false, false, false, false, false, false, false, false, false, false, false, false, false, false, false, false, false, false, false, false, false, false, false, false, false, false, false, false, false, false, false, false, false, false, false, false, false, false, false, false, false, false, false, false, false, false, false, false, false, false, false, false, false, false, false, false, false, false, false, false, false, false, false, false, false, false, false, false, false, false, false, false, false, false, false, false, false, false, false, false, false, false, false, false, false, false, false, false, false, false, false, false, false, false, false, false, false, false, false, false, false, false, false, false, false, false, false, false, false, false, false, false, false, false, false, false, false, false, false, false, false, false, false, false, false, false, false, false, false, false, false, false, false, false, false, false, false, false, false, false, false, false, false, false, false, false, false, false, false, false, false, false, false, false, false, false, false, false, false, false, false, false, false, false, false, false, false, false, false, false, false, false, false, false, false, false, false, false, false, false, false, false, false, false, false, false, false, false, false, false, false, false, false, false, false, false, false, false, false, false, false, false, false, false, false, false, false, false, false, false, false, false, false, false, false, false, false, false, false, false, false, false, false, false, false, false, false, false, false, false, false, false]"
      - "decl f34: <39>"
      - "  retn []group"
      - "decl f35: <40>"
      - "  retn [0, 0, 0, 0, 0, 0, 0, 0, 0, 0, 0, 0, 0, 0, 0, 0, 0, 0, 0, 0, 0, 0, 0, 0, 0, 0, 0, 0, 0, 0, 0, 0, 0, 0, 0, 0, 0, 0, 0, 0, 0, 0, 0, 0, 0, 0, 0, 0, 0, 0, 0, 0, 0, 0, 0, 0, 0, 0, 0, 0, 0, 0, 0, 0]"
      - "decl f36: <41>"
      - "  retn []group"
      - "decl f37: <42>"
      - "  retn [false, false, false, false, false, false, false, false, false, false, false, false, false, false, false, false, false, false, false, false, false, false, false, false, false, false, false, false, false, false, false, false, false, false, false, false, false, false, false, false, false, false, false, false, false, false, false, false, false, false, false, false, false, false, false, false, false, false, false, false, false, false, false, false, false, false, false, false, false, false, false, false, false, false, false, false, false, false, false, false, false, false, false, false, false, false, false, false, false, false, false, false, false, false, false, false, false, false, false, false, false, false, false, false, false, false, false, false, false, false, false, false, false, false, false, false, false, false, false, false, false, false, false, false, false, false, false, false, false, false, false, false, false, false, false, false, false, false, false, false, false, false, false, false, false, false, false, false, false, false, false, false, false, false, false, false, false, false, false, false, false, false, false, false, false, false, false, false, false, false, false, false, false, false, false, false, false, false, false, false, false, false, false, false, false, false, false, false, false, false, false, false, false, false, false, false, false, false, false, false, false, false, false, false, false, false, false, false, false, false, false, false, false, false, false, false, false, false, false, false, false, false, false, false, false, false, false, false, false, false, false, false, false, false, false, false, false, false, false, false, false, false, false, false, false, false, false, false, false, false, false, false, false, false, false, false, false, false, false, false, false, false, false, false, false, false, false, false, false, false, false, false, false, false, false, false, false, false, false, false, false, false, false, false, false, false, false, false, false, false, false, false, false, false, false, false, false, false, false, false, false, false, false, false, false, false, false, false, false, false, false, false, false, false, false, false, false, false, false, false, false, false, false, false, false, false, false, false, false, false, false, false, false, false, false, false, false, false, false, false, false, false, false, false, false, false, false, false, false, false, false, false, false, false, false, false, false, false, false, false, false, false, false, false, false, false, false, false, false, false, false, false, false, false, false, false, false, false, false, false, false, false, false, false, false, false, false, false, false, false, false, false, false, false, false, false, false, false, false, false, false, false, false, false, false, false, false, false, false, false, false, false, false, false, false, false, false, false, false, false, false, false, false, false, false, false, false, false, false, false, false, false, false, false, false, false, false, false, false, false, false, false, false, false, false, false, false, false, false, false, false, false, false, false, false, false, false, false, false, false, false, false, false, false, false, false, false, false, false, false, false, false, false, false, false, false, false, false, false, false, false, false, false, false, false, false, false, false, false, false, false, false, false, false, false, false, false, false, false, false, false, false, false, false, false, false]"
      - "decl f38: <43>"
      - "  retn []group"
      - "decl f39: <44>"
      - "  retn [0, 0, 0, 0, 0, 0, 0, 0, 0, 0, 0, 0, 0, 0, 0, 0, 0, 0, 0, 0, 0, 0, 0, 0, 0, 0, 0, 0, 0, 0, 0, 0, 0, 0, 0, 0, 0, 0, 0, 0, 0, 0, 0, 0, 0, 0, 0, 0, 0, 0, 0, 0, 0, 0, 0, 0, 0, 0, 0, 0, 0, 0, 0, 0]"
      - "decl f40: <45>"
      - "  retn []group"
      - "decl f41: <46>"
      - "  retn [false, false, false, false, false, false, false, false]"
      - "decl f42: <47>"
      - "  retn 0"
      - "decl f43: <48>"
      - "  retn [0]"
      - "decl f44: <49>"
      - "  retn 0"
      - "decl f45: <50>"
      - "  retn [false, false, false, false, false, false, false, false]"
      - "decl f46: <51>"
      - "  retn 0"
      - "decl f47: <52>"
      - "  retn [0]"
      - "decl f48: <53>"
      - "  retn 0"
      - "decl f49: <54>"
      - "  retn [false, false, false, false, false, false, false, false, false, false, false, false, false, false, false, false]"
      - "decl f50: <55>"
      - "  retn 0"
      - "decl f51: <56>"
      - "  retn [0, 0]"
      - "decl f52: <57>"
      - "  retn 0"
      - "decl f53: <58>"
      - "  retn [false, false, false, false, false, false, false, false, false, false, false, false, false, false, false, false]"
      - "decl f54: <59>"
      - "  retn 0"
      - "decl f55: <60>"
      - "  retn [0, 0]"
      - "decl f56: <61>"
      - "  retn 0"
      - "decl f57: <62>"
      - "  retn [false, false, false, false, false, false, false, false, false, false, false, false, false, false, false, false, false, false, false, false, false, false, false, false, false, false, false, false, false, false, false, false]"
      - "decl f58: <63>"
      - "  retn 0"
      - "decl f59: <64>"
      - "  retn [0, 0, 0, 0]"
      - "decl f60: <65>"
      - "  retn 0"
      - "decl f61: <66>"
      - "  retn [false, false, false, false, false, false, false, false, false, false, false, false, false, false, false, false, false, false, false, false, false, false, false, false, false, false, false, false, false, false, false, false]"
      - "decl f62: <67>"
      - "  retn 0"
      - "decl f63: <68>"
      - "  retn [0, 0, 0, 0]"
      - "decl f64: <69>"
      - "  retn 0"
      - "decl f65: <70>"
      - "  retn [false, false, false, false, false, false, false, false, false, false, false, false, false, false, false, false, false, false, false, false, false, false, false, false, false, false, false, false, false, false, false, false, false, false, false, false, false, false, false, false, false, false, false, false, false, false, false, false, false, false, false, false, false, false, false, false, false, false, false, false, false, false, false, false]"
      - "decl f66: <71>"
      - "  retn 0"
      - "decl f67: <72>"
      - "  retn [0, 0, 0, 0, 0, 0, 0, 0]"
      - "decl f68: <73>"
      - "  retn 0"
      - "decl f69: <74>"
      - "  retn [false, false, false, false, false, false, false, false, false, false, false, false, false, false, false, false, false, false, false, false, false, false, false, false, false, false, false, false, false, false, false, false, false, false, false, false, false, false, false, false, false, false, false, false, false, false, false, false, false, false, false, false, false, false, false, false, false, false, false, false, false, false, false, false]"
      - "decl f70: <75>"
      - "  retn 0"
      - "decl f71: <76>"
      - "  retn [0, 0, 0, 0, 0, 0, 0, 0]"
      - "decl f72: <77>"
      - "  retn 0"
      - "decl f73: <78>"
      - "  retn [false, false, false, false, false, false, false, false, false, false, false, false, false, false, false, false, false, false, false, false, false, false, false, false, false, false, false, false, false, false, false, false, false, false, false, false, false, false, false, false, false, false, false, false, false, false, false, false, false, false, false, false, false, false, false, false, false, false, false, false, false, false, false, false, false, false, false, false, false, false, false, false, false, false, false, false, false, false, false, false, false, false, false, false, false, false, false, false, false, false, false, false, false, false, false, false, false, false, false, false, false, false, false, false, false, false, false, false, false, false, false, false, false, false, false, false, false, false, false, false, false, false, false, false, false, false, false, false]"
      - "decl f74: <79>"
      - "  retn 0"
      - "decl f75: <80>"
      - "  retn [0, 0, 0, 0, 0, 0, 0, 0, 0, 0, 0, 0, 0, 0, 0, 0]"
      - "decl f76: <81>"
      - "  retn 0"
      - "decl f77: <82>"
      - "  retn [false, false, false, false, false, false, false, false, false, false, false, false, false, false, false, false, false, false, false, false, false, false, false, false, false, false, false, false, false, false, false, false, false, false, false, false, false, false, false, false, false, false, false, false, false, false, false, false, false, false, false, false, false, false, false, false, false, false, false, false, false, false, false, false, false, false, false, false, false, false, false, false, false, false, false, false, false, false, false, false, false, false, false, false, false, false, false, false, false, false, false, false, false, false, false, false, false, false, false, false, false, false, false, false, false, false, false, false, false, false, false, false, false, false, false, false, false, false, false, false, false, false, false, false, false, false, false, false]"
      - "decl f78: <83>"
      - "  retn 0"
      - "decl f79: <84>"
      - "  retn [0, 0, 0, 0, 0, 0, 0, 0, 0, 0, 0, 0, 0, 0, 0, 0]"
      - "decl f80: <85>"
      - "  retn 0"
      - "decl f81: <86>"
      - "  retn [false, false, false, false, false, false, false, false]"
      - "decl f82: <87>"
      - "  retn 0"
      - "decl f83: <88>"
      - "  retn [0]"
      - "decl f84: <89>"
      - "  retn 0"
      - "decl f85: <90>"
      - "  retn [false, false, false, false, false, false, false, false]"
      - "decl f86: <91>"
      - "  retn 0"
      - "decl f87: <92>"
      - "  retn [0]"
      - "decl f88: <93>"
      - "  retn 0"
      - "decl f89: <94>"
      - "  retn [false, false, false, false, false, false, false, false, false, false, false, false, false, false, false, false]"
      - "decl f90: <95>"
      - "  retn 0"
      - "decl f91: <96>"
      - "  retn [0, 0]"
      - "decl f92: <97>"
      - "  retn 0"
      - "decl f93: <98>"
      - "  retn [false, false, false, false, false, false, false, false, false, false, false, false, false, false, false, false]"
      - "decl f94: <99>"
      - "  retn 0"
      - "decl f95: <100>"
      - "  retn [0, 0]"
      - "decl f96: <101>"
      - "  retn 0"
      - "decl f97: <102>"
      - "  retn [false, false, false, false, false, false, false, false, false, false, false, false, false, false, false, false, false, false, false, false, false, false, false, false, false, false, false, false, false, false, false, false]"
      - "decl f98: <103>"
      - "  retn 0"
      - "decl f99: <104>"
      - "  retn [0, 0, 0, 0]"
      - "decl f100: <105>"
      - "  retn 0"
      - "decl f101: <106>"
      - "  retn [false, false, false, false, false, false, false, false, false, false, false, false, false, false, false, false, false, false, false, false, false, false, false, false, false, false, false, false, false, false, false, false]"
      - "decl f102: <107>"
      - "  retn 0"
      - "decl f103: <108>"
      - "  retn [0, 0, 0, 0]"
      - "decl f104: <109>"
      - "  retn 0"
      - "decl f105: <110>"
      - "  retn [false, false, false, false, false, false, false, false, false, false, false, false, false, false, false, false, false, false, false, false, false, false, false, false, false, false, false, false, false, false, false, false, false, false, false, false, false, false, false, false, false, false, false, false, false, false, false, false, false, false, false, false, false, false, false, false, false, false, false, false, false, false, false, false]"
      - "decl f106: <111>"
      - "  retn 0"
      - "decl f107: <112>"
      - "  retn [0, 0, 0, 0, 0, 0, 0, 0]"
      - "decl f108: <113>"
      - "  retn 0"
      - "decl f109: <114>"
      - "  retn [false, false, false, false, false, false, false, false, false, false, false, false, false, false, false, false, false, false, false, false, false, false, false, false, false, false, false, false, false, false, false, false, false, false, false, false, false, false, false, false, false, false, false, false, false, false, false, false, false, false, false, false, false, false, false, false, false, false, false, false, false, false, false, false]"
      - "decl f110: <115>"
      - "  retn 0"
      - "decl f111: <116>"
      - "  retn [0, 0, 0, 0, 0, 0, 0, 0]"
      - "decl f112: <117>"
      - "  retn 0"
      - "decl f113: <118>"
      - "  retn [false, false, false, false, false, false, false, false, false, false, false, false, false, false, false, false, false, false, false, false, false, false, false, false, false, false, false, false, false, false, false, false, false, false, false, false, false, false, false, false, false, false, false, false, false, false, false, false, false, false, false, false, false, false, false, false, false, false, false, false, false, false, false, false, false, false, false, false, false, false, false, false, false, false, false, false, false, false, false, false, false, false, false, false, false, false, false, false, false, false, false, false, false, false, false, false, false, false, false, false, false, false, false, false, false, false, false, false, false, false, false, false, false, false, false, false, false, false, false, false, false, false, false, false, false, false, false, false]"
      - "decl f114: <119>"
      - "  retn 0"
      - "decl f115: <120>"
      - "  retn [0, 0, 0, 0, 0, 0, 0, 0, 0, 0, 0, 0, 0, 0, 0, 0]"
      - "decl f116: <121>"
      - "  retn 0"
      - "decl f117: <122>"
      - "  retn [false, false, false, false, false, false, false, false, false, false, false, false, false, false, false, false, false, false, false, false, false, false, false, false, false, false, false, false, false, false, false, false, false, false, false, false, false, false, false, false, false, false, false, false, false, false, false, false, false, false, false, false, false, false, false, false, false, false, false, false, false, false, false, false, false, false, false, false, false, false, false, false, false, false, false, false, false, false, false, false, false, false, false, false, false, false, false, false, false, false, false, false, false, false, false, false, false, false, false, false, false, false, false, false, false, false, false, false, false, false, false, false, false, false, false, false, false, false, false, false, false, false, false, false, false, false, false, false]"
      - "decl f118: <123>"
      - "  retn 0"
      - "decl f119: <124>"
      - "  retn [0, 0, 0, 0, 0, 0, 0, 0, 0, 0, 0, 0, 0, 0, 0, 0]"
      - "decl f120: <125>"
      - "  retn 0"
      - ""
    output:
      - input_file: u32.in
        output:
          registers:
            r0:
              type: bool
              value: "true"
<<<<<<< HEAD
    initial_ast: f90596e2b394c42b789a32ccd2ca53fdf7bf70dc3d73130b5c9a2c52c607589d
    imports_resolved_ast: d5c7359fb812868f9a58877ed88005021fb3393a8c9a9f17a92e83761d95ec3c
    canonicalized_ast: d5c7359fb812868f9a58877ed88005021fb3393a8c9a9f17a92e83761d95ec3c
    type_inferenced_ast: 1897194f029596ba9dd621db30468e1a1ca5a77a1934b38373d93adfbaa03928
=======
    initial_ast: e5733be4d15c53e8f96cad1b66fd447a1d2a0cf36223f599a2bf9a295f81463f
    imports_resolved_ast: 0dd09868d3e1e12f8cfa8ed80ea4a1fe6fe2b922892be18b195610bdc3ed456f
    canonicalized_ast: 0dd09868d3e1e12f8cfa8ed80ea4a1fe6fe2b922892be18b195610bdc3ed456f
    type_inferenced_ast: 7eae9fec1ced29c1ce17e7555b2804a13559174a6706e2cded22fe119f4c800f
>>>>>>> d621ee72
<|MERGE_RESOLUTION|>--- conflicted
+++ resolved
@@ -264,14 +264,7 @@
             r0:
               type: bool
               value: "true"
-<<<<<<< HEAD
-    initial_ast: f90596e2b394c42b789a32ccd2ca53fdf7bf70dc3d73130b5c9a2c52c607589d
-    imports_resolved_ast: d5c7359fb812868f9a58877ed88005021fb3393a8c9a9f17a92e83761d95ec3c
-    canonicalized_ast: d5c7359fb812868f9a58877ed88005021fb3393a8c9a9f17a92e83761d95ec3c
-    type_inferenced_ast: 1897194f029596ba9dd621db30468e1a1ca5a77a1934b38373d93adfbaa03928
-=======
-    initial_ast: e5733be4d15c53e8f96cad1b66fd447a1d2a0cf36223f599a2bf9a295f81463f
-    imports_resolved_ast: 0dd09868d3e1e12f8cfa8ed80ea4a1fe6fe2b922892be18b195610bdc3ed456f
-    canonicalized_ast: 0dd09868d3e1e12f8cfa8ed80ea4a1fe6fe2b922892be18b195610bdc3ed456f
-    type_inferenced_ast: 7eae9fec1ced29c1ce17e7555b2804a13559174a6706e2cded22fe119f4c800f
->>>>>>> d621ee72
+    initial_ast: a052a4cca011287ff6cdfbb161017a50962beeb9c184f2e02574f33fa81c468e
+    imports_resolved_ast: db5d9a937ce4ea3de0bd061e5233573b348ffdfe2282f060874b1cfaa636f482
+    canonicalized_ast: db5d9a937ce4ea3de0bd061e5233573b348ffdfe2282f060874b1cfaa636f482
+    type_inferenced_ast: df4228519eac0707384d0c72ee5bd2264b0d5d04685227916a4a42580cba5e8d