--- conflicted
+++ resolved
@@ -272,14 +272,7 @@
             r0:
               type: bool
               value: "true"
-<<<<<<< HEAD
-    initial_ast: 93de8193500767b576b587691666a289aa89b18e6ae976717381fa01fc387068
-    imports_resolved_ast: ec0ec5ec4129a9ff10fa2d81ca813bb7e8d8a85fbc7bf464abea33679878d8d1
-    canonicalized_ast: ec0ec5ec4129a9ff10fa2d81ca813bb7e8d8a85fbc7bf464abea33679878d8d1
-    type_inferenced_ast: dc90b5e6a8436b1d409551fba2b06518d71706784c355044c782fd96396ccb5c
-=======
-    initial_ast: a98805c915cbaab97c0afe08bad73d360e166705828d89b2338bb6da446feed6
-    imports_resolved_ast: a4ea233ca96cd58c16b729edd245babe696bf8386dbdd338fd3ed684f90741dc
-    canonicalized_ast: a4ea233ca96cd58c16b729edd245babe696bf8386dbdd338fd3ed684f90741dc
-    type_inferenced_ast: a6773de12feaaae2c56a98c91bf1b430892b757266c64f3a3c3ffc0680a31ac0
->>>>>>> 03f78d56
+    initial_ast: e927fac0b4f46dbc7e2c8cf13ed859aed58673aa44c726fe3b12d25566e6db78
+    imports_resolved_ast: 331b7092ece9fbd29e6bace47237713f0826a02194a713bb06b8e381af5a21c6
+    canonicalized_ast: 331b7092ece9fbd29e6bace47237713f0826a02194a713bb06b8e381af5a21c6
+    type_inferenced_ast: 4008f1594cfef3e9ef57635be76f52c576098af9bcc137c66c7e8769b0765ec8