---
namespace: Compile
expectation: Pass
outputs:
  - circuit:
      num_public_variables: 0
      num_private_variables: 128
      num_constraints: 128
      at: 1684aff6c7a6a1d8883ba639a6edef62ec6063e9846ff82c9076d8710b4a60be
      bt: d04c3ad4eae49e0bb421fca502d30a37d123d335c1808507769ea86627400758
      ct: 117a27020d811a1a0374db3bbfc6075c659bd2c42de5fe52dac52549d16482ab
    ir:
      - "decl f0: <0>"
      - "  store &v1, ((v0), (), (), ())"
      - "  eq &v4, v2, v3"
      - "  retn v4"
      - "decl f1: <5>"
      - "  retn [false, false, false, false, false, false, false, false, false, false, false, false, false, false, false, false, false, false, false, false, false, false, false, false, false, false, false, false, false, false, false, false, false, false, false, false, false, false, false, false, false, false, false, false, false, false, false, false, false, false, false, false, false, false, false, false, false, false, false, false, false, false, false, false, false, false, false, false, false, false, false, false, false, false, false, false, false, false, false, false, false, false, false, false, false, false, false, false, false, false, false, false, false, false, false, false, false, false, false, false, false, false, false, false, false, false, false, false, false, false, false, false, false, false, false, false, false, false, false, false, false, false, false, false, false, false, false, false, false, false, false, false, false, false, false, false, false, false, false, false, false, false, false, false, false, false, false, false, false, false, false, false, false, false, false, false, false, false, false, false, false, false, false, false, false, false, false, false, false, false, false, false, false, false, false, false, false, false, false, false, false, false, false, false, false, false, false, false, false, false, false, false, false, false, false, false, false, false, false, false, false, false, false, false, false, false, false, false, false, false, false, false, false, false, false, false, false, false, false, false, false, false, false, false, false, false, false, false, false, false, false, false, false, false, false, false, false, false, false, false, false, false, false, false, false, false, false, false, false, false, false, false, false, false, false, false]"
      - "decl f2: <6>"
      - "  retn aleo1qnr4dkkvkgfqph0vzc3y6z2eu975wnpz2925ntjccd5cfqxtyu8sta57j8"
      - "decl f3: <7>"
      - "  retn [0, 0, 0, 0, 0, 0, 0, 0, 0, 0, 0, 0, 0, 0, 0, 0, 0, 0, 0, 0, 0, 0, 0, 0, 0, 0, 0, 0, 0, 0, 0, 0]"
      - "decl f4: <8>"
      - "  retn aleo1qnr4dkkvkgfqph0vzc3y6z2eu975wnpz2925ntjccd5cfqxtyu8sta57j8"
      - "decl f5: <9>"
      - "  retn [false, false, false, false, false, false, false, false, false, false, false, false, false, false, false, false, false, false, false, false, false, false, false, false, false, false, false, false, false, false, false, false, false, false, false, false, false, false, false, false, false, false, false, false, false, false, false, false, false, false, false, false, false, false, false, false, false, false, false, false, false, false, false, false, false, false, false, false, false, false, false, false, false, false, false, false, false, false, false, false, false, false, false, false, false, false, false, false, false, false, false, false, false, false, false, false, false, false, false, false, false, false, false, false, false, false, false, false, false, false, false, false, false, false, false, false, false, false, false, false, false, false, false, false, false, false, false, false, false, false, false, false, false, false, false, false, false, false, false, false, false, false, false, false, false, false, false, false, false, false, false, false, false, false, false, false, false, false, false, false, false, false, false, false, false, false, false, false, false, false, false, false, false, false, false, false, false, false, false, false, false, false, false, false, false, false, false, false, false, false, false, false, false, false, false, false, false, false, false, false, false, false, false, false, false, false, false, false, false, false, false, false, false, false, false, false, false, false, false, false, false, false, false, false, false, false, false, false, false, false, false, false, false, false, false, false, false, false, false, false, false, false, false, false, false, false, false, false, false, false, false, false, false, false, false, false]"
      - "decl f6: <10>"
      - "  retn aleo1qnr4dkkvkgfqph0vzc3y6z2eu975wnpz2925ntjccd5cfqxtyu8sta57j8"
      - "decl f7: <11>"
      - "  retn [0, 0, 0, 0, 0, 0, 0, 0, 0, 0, 0, 0, 0, 0, 0, 0, 0, 0, 0, 0, 0, 0, 0, 0, 0, 0, 0, 0, 0, 0, 0, 0]"
      - "decl f8: <12>"
      - "  retn aleo1qnr4dkkvkgfqph0vzc3y6z2eu975wnpz2925ntjccd5cfqxtyu8sta57j8"
      - "decl f9: <13>"
      - "  retn 0"
      - "decl f10: <14>"
      - "  retn [false]"
      - "decl f11: <15>"
      - "  retn false"
      - "decl f12: <16>"
      - "  retn [0]"
      - "decl f13: <17>"
      - "  retn false"
      - "decl f14: <18>"
      - "  retn [false]"
      - "decl f15: <19>"
      - "  retn false"
      - "decl f16: <20>"
      - "  retn [0]"
      - "decl f17: <21>"
      - "  retn false"
      - "decl f18: <22>"
      - "  retn [false, false, false, false, false, false, false, false, false, false, false, false, false, false, false, false, false, false, false, false, false, false, false, false, false, false, false, false, false, false, false, false, false, false, false, false, false, false, false, false, false, false, false, false, false, false, false, false, false, false, false, false, false, false, false, false, false, false, false, false, false, false, false, false, false, false, false, false, false, false, false, false, false, false, false, false, false, false, false, false, false, false, false, false, false, false, false, false, false, false, false, false, false, false, false, false, false, false, false, false, false, false, false, false, false, false, false, false, false, false, false, false, false, false, false, false, false, false, false, false, false, false, false, false, false, false, false, false, false, false, false, false, false, false, false, false, false, false, false, false, false, false, false, false, false, false, false, false, false, false, false, false, false, false, false, false, false, false, false, false, false, false, false, false, false, false, false, false, false, false, false, false, false, false, false, false, false, false, false, false, false, false, false, false, false, false, false, false, false, false, false, false, false, false, false, false, false, false, false, false, false, false, false, false, false, false, false, false, false, false, false, false, false, false, false, false, false, false, false, false, false, false, false, false, false, false, false, false, false, false, false, false, false, false, false, false, false, false, false, false, false, false, false, false, false, false, false, false, false, false, false, false, false]"
      - "decl f19: <23>"
      - "  retn 'a'"
      - "decl f20: <24>"
      - "  retn [0, 0, 0, 0, 0, 0, 0, 0, 0, 0, 0, 0, 0, 0, 0, 0, 0, 0, 0, 0, 0, 0, 0, 0, 0, 0, 0, 0, 0, 0, 0, 0]"
      - "decl f21: <25>"
      - "  retn 'a'"
      - "decl f22: <26>"
      - "  retn [false, false, false, false, false, false, false, false, false, false, false, false, false, false, false, false, false, false, false, false, false, false, false, false, false, false, false, false, false, false, false, false, false, false, false, false, false, false, false, false, false, false, false, false, false, false, false, false, false, false, false, false, false, false, false, false, false, false, false, false, false, false, false, false, false, false, false, false, false, false, false, false, false, false, false, false, false, false, false, false, false, false, false, false, false, false, false, false, false, false, false, false, false, false, false, false, false, false, false, false, false, false, false, false, false, false, false, false, false, false, false, false, false, false, false, false, false, false, false, false, false, false, false, false, false, false, false, false, false, false, false, false, false, false, false, false, false, false, false, false, false, false, false, false, false, false, false, false, false, false, false, false, false, false, false, false, false, false, false, false, false, false, false, false, false, false, false, false, false, false, false, false, false, false, false, false, false, false, false, false, false, false, false, false, false, false, false, false, false, false, false, false, false, false, false, false, false, false, false, false, false, false, false, false, false, false, false, false, false, false, false, false, false, false, false, false, false, false, false, false, false, false, false, false, false, false, false, false, false, false, false, false, false, false, false, false, false, false, false, false, false, false, false, false, false, false, false, false, false, false, false, false, false]"
      - "decl f23: <27>"
      - "  retn 'a'"
      - "decl f24: <28>"
      - "  retn [0, 0, 0, 0, 0, 0, 0, 0, 0, 0, 0, 0, 0, 0, 0, 0, 0, 0, 0, 0, 0, 0, 0, 0, 0, 0, 0, 0, 0, 0, 0, 0]"
      - "decl f25: <29>"
      - "  retn 'a'"
      - "decl f26: <30>"
      - "  retn [false, false, false, false, false, false, false, false, false, false, false, false, false, false, false, false, false, false, false, false, false, false, false, false, false, false, false, false, false, false, false, false, false, false, false, false, false, false, false, false, false, false, false, false, false, false, false, false, false, false, false, false, false, false, false, false, false, false, false, false, false, false, false, false, false, false, false, false, false, false, false, false, false, false, false, false, false, false, false, false, false, false, false, false, false, false, false, false, false, false, false, false, false, false, false, false, false, false, false, false, false, false, false, false, false, false, false, false, false, false, false, false, false, false, false, false, false, false, false, false, false, false, false, false, false, false, false, false, false, false, false, false, false, false, false, false, false, false, false, false, false, false, false, false, false, false, false, false, false, false, false, false, false, false, false, false, false, false, false, false, false, false, false, false, false, false, false, false, false, false, false, false, false, false, false, false, false, false, false, false, false, false, false, false, false, false, false, false, false, false, false, false, false, false, false, false, false, false, false, false, false, false, false, false, false, false, false, false, false, false, false, false, false, false, false, false, false, false, false, false, false, false, false, false, false, false, false, false, false, false, false, false, false, false, false, false, false, false, false, false, false, false, false, false, false, false, false, false, false, false, false, false, false]"
      - "decl f27: <31>"
      - "  retn []"
      - "decl f28: <32>"
      - "  retn [0, 0, 0, 0, 0, 0, 0, 0, 0, 0, 0, 0, 0, 0, 0, 0, 0, 0, 0, 0, 0, 0, 0, 0, 0, 0, 0, 0, 0, 0, 0, 0]"
      - "decl f29: <33>"
      - "  retn []"
      - "decl f30: <34>"
      - "  retn [false, false, false, false, false, false, false, false, false, false, false, false, false, false, false, false, false, false, false, false, false, false, false, false, false, false, false, false, false, false, false, false, false, false, false, false, false, false, false, false, false, false, false, false, false, false, false, false, false, false, false, false, false, false, false, false, false, false, false, false, false, false, false, false, false, false, false, false, false, false, false, false, false, false, false, false, false, false, false, false, false, false, false, false, false, false, false, false, false, false, false, false, false, false, false, false, false, false, false, false, false, false, false, false, false, false, false, false, false, false, false, false, false, false, false, false, false, false, false, false, false, false, false, false, false, false, false, false, false, false, false, false, false, false, false, false, false, false, false, false, false, false, false, false, false, false, false, false, false, false, false, false, false, false, false, false, false, false, false, false, false, false, false, false, false, false, false, false, false, false, false, false, false, false, false, false, false, false, false, false, false, false, false, false, false, false, false, false, false, false, false, false, false, false, false, false, false, false, false, false, false, false, false, false, false, false, false, false, false, false, false, false, false, false, false, false, false, false, false, false, false, false, false, false, false, false, false, false, false, false, false, false, false, false, false, false, false, false, false, false, false, false, false, false, false, false, false, false, false, false, false, false, false]"
      - "decl f31: <35>"
      - "  retn []"
      - "decl f32: <36>"
      - "  retn [0, 0, 0, 0, 0, 0, 0, 0, 0, 0, 0, 0, 0, 0, 0, 0, 0, 0, 0, 0, 0, 0, 0, 0, 0, 0, 0, 0, 0, 0, 0, 0]"
      - "decl f33: <37>"
      - "  retn []"
      - "decl f34: <38>"
      - "  retn [false, false, false, false, false, false, false, false, false, false, false, false, false, false, false, false, false, false, false, false, false, false, false, false, false, false, false, false, false, false, false, false, false, false, false, false, false, false, false, false, false, false, false, false, false, false, false, false, false, false, false, false, false, false, false, false, false, false, false, false, false, false, false, false, false, false, false, false, false, false, false, false, false, false, false, false, false, false, false, false, false, false, false, false, false, false, false, false, false, false, false, false, false, false, false, false, false, false, false, false, false, false, false, false, false, false, false, false, false, false, false, false, false, false, false, false, false, false, false, false, false, false, false, false, false, false, false, false, false, false, false, false, false, false, false, false, false, false, false, false, false, false, false, false, false, false, false, false, false, false, false, false, false, false, false, false, false, false, false, false, false, false, false, false, false, false, false, false, false, false, false, false, false, false, false, false, false, false, false, false, false, false, false, false, false, false, false, false, false, false, false, false, false, false, false, false, false, false, false, false, false, false, false, false, false, false, false, false, false, false, false, false, false, false, false, false, false, false, false, false, false, false, false, false, false, false, false, false, false, false, false, false, false, false, false, false, false, false, false, false, false, false, false, false, false, false, false, false, false, false, false, false, false, false, false, false, false, false, false, false, false, false, false, false, false, false, false, false, false, false, false, false, false, false, false, false, false, false, false, false, false, false, false, false, false, false, false, false, false, false, false, false, false, false, false, false, false, false, false, false, false, false, false, false, false, false, false, false, false, false, false, false, false, false, false, false, false, false, false, false, false, false, false, false, false, false, false, false, false, false, false, false, false, false, false, false, false, false, false, false, false, false, false, false, false, false, false, false, false, false, false, false, false, false, false, false, false, false, false, false, false, false, false, false, false, false, false, false, false, false, false, false, false, false, false, false, false, false, false, false, false, false, false, false, false, false, false, false, false, false, false, false, false, false, false, false, false, false, false, false, false, false, false, false, false, false, false, false, false, false, false, false, false, false, false, false, false, false, false, false, false, false, false, false, false, false, false, false, false, false, false, false, false, false, false, false, false, false, false, false, false, false, false, false, false, false, false, false, false, false, false, false, false, false, false, false, false, false, false, false, false, false, false, false, false, false, false, false, false, false, false, false, false, false, false, false, false, false, false, false, false, false, false, false, false, false, false, false, false, false, false, false, false, false, false, false, false, false, false, false, false, false, false, false, false, false]"
      - "decl f35: <39>"
      - "  retn []group"
      - "decl f36: <40>"
      - "  retn [0, 0, 0, 0, 0, 0, 0, 0, 0, 0, 0, 0, 0, 0, 0, 0, 0, 0, 0, 0, 0, 0, 0, 0, 0, 0, 0, 0, 0, 0, 0, 0, 0, 0, 0, 0, 0, 0, 0, 0, 0, 0, 0, 0, 0, 0, 0, 0, 0, 0, 0, 0, 0, 0, 0, 0, 0, 0, 0, 0, 0, 0, 0, 0]"
      - "decl f37: <41>"
      - "  retn []group"
      - "decl f38: <42>"
      - "  retn [false, false, false, false, false, false, false, false, false, false, false, false, false, false, false, false, false, false, false, false, false, false, false, false, false, false, false, false, false, false, false, false, false, false, false, false, false, false, false, false, false, false, false, false, false, false, false, false, false, false, false, false, false, false, false, false, false, false, false, false, false, false, false, false, false, false, false, false, false, false, false, false, false, false, false, false, false, false, false, false, false, false, false, false, false, false, false, false, false, false, false, false, false, false, false, false, false, false, false, false, false, false, false, false, false, false, false, false, false, false, false, false, false, false, false, false, false, false, false, false, false, false, false, false, false, false, false, false, false, false, false, false, false, false, false, false, false, false, false, false, false, false, false, false, false, false, false, false, false, false, false, false, false, false, false, false, false, false, false, false, false, false, false, false, false, false, false, false, false, false, false, false, false, false, false, false, false, false, false, false, false, false, false, false, false, false, false, false, false, false, false, false, false, false, false, false, false, false, false, false, false, false, false, false, false, false, false, false, false, false, false, false, false, false, false, false, false, false, false, false, false, false, false, false, false, false, false, false, false, false, false, false, false, false, false, false, false, false, false, false, false, false, false, false, false, false, false, false, false, false, false, false, false, false, false, false, false, false, false, false, false, false, false, false, false, false, false, false, false, false, false, false, false, false, false, false, false, false, false, false, false, false, false, false, false, false, false, false, false, false, false, false, false, false, false, false, false, false, false, false, false, false, false, false, false, false, false, false, false, false, false, false, false, false, false, false, false, false, false, false, false, false, false, false, false, false, false, false, false, false, false, false, false, false, false, false, false, false, false, false, false, false, false, false, false, false, false, false, false, false, false, false, false, false, false, false, false, false, false, false, false, false, false, false, false, false, false, false, false, false, false, false, false, false, false, false, false, false, false, false, false, false, false, false, false, false, false, false, false, false, false, false, false, false, false, false, false, false, false, false, false, false, false, false, false, false, false, false, false, false, false, false, false, false, false, false, false, false, false, false, false, false, false, false, false, false, false, false, false, false, false, false, false, false, false, false, false, false, false, false, false, false, false, false, false, false, false, false, false, false, false, false, false, false, false, false, false, false, false, false, false, false, false, false, false, false, false, false, false, false, false, false, false, false, false, false, false, false, false, false, false, false, false, false, false, false, false, false, false, false, false, false, false, false, false, false, false, false, false, false, false, false, false, false, false, false]"
      - "decl f39: <43>"
      - "  retn []group"
      - "decl f40: <44>"
      - "  retn [0, 0, 0, 0, 0, 0, 0, 0, 0, 0, 0, 0, 0, 0, 0, 0, 0, 0, 0, 0, 0, 0, 0, 0, 0, 0, 0, 0, 0, 0, 0, 0, 0, 0, 0, 0, 0, 0, 0, 0, 0, 0, 0, 0, 0, 0, 0, 0, 0, 0, 0, 0, 0, 0, 0, 0, 0, 0, 0, 0, 0, 0, 0, 0]"
      - "decl f41: <45>"
      - "  retn []group"
      - "decl f42: <46>"
      - "  retn [false, false, false, false, false, false, false, false]"
      - "decl f43: <47>"
      - "  retn 0"
      - "decl f44: <48>"
      - "  retn [0]"
      - "decl f45: <49>"
      - "  retn 0"
      - "decl f46: <50>"
      - "  retn [false, false, false, false, false, false, false, false]"
      - "decl f47: <51>"
      - "  retn 0"
      - "decl f48: <52>"
      - "  retn [0]"
      - "decl f49: <53>"
      - "  retn 0"
      - "decl f50: <54>"
      - "  retn [false, false, false, false, false, false, false, false, false, false, false, false, false, false, false, false]"
      - "decl f51: <55>"
      - "  retn 0"
      - "decl f52: <56>"
      - "  retn [0, 0]"
      - "decl f53: <57>"
      - "  retn 0"
      - "decl f54: <58>"
      - "  retn [false, false, false, false, false, false, false, false, false, false, false, false, false, false, false, false]"
      - "decl f55: <59>"
      - "  retn 0"
      - "decl f56: <60>"
      - "  retn [0, 0]"
      - "decl f57: <61>"
      - "  retn 0"
      - "decl f58: <62>"
      - "  retn [false, false, false, false, false, false, false, false, false, false, false, false, false, false, false, false, false, false, false, false, false, false, false, false, false, false, false, false, false, false, false, false]"
      - "decl f59: <63>"
      - "  retn 0"
      - "decl f60: <64>"
      - "  retn [0, 0, 0, 0]"
      - "decl f61: <65>"
      - "  retn 0"
      - "decl f62: <66>"
      - "  retn [false, false, false, false, false, false, false, false, false, false, false, false, false, false, false, false, false, false, false, false, false, false, false, false, false, false, false, false, false, false, false, false]"
      - "decl f63: <67>"
      - "  retn 0"
      - "decl f64: <68>"
      - "  retn [0, 0, 0, 0]"
      - "decl f65: <69>"
      - "  retn 0"
      - "decl f66: <70>"
      - "  retn [false, false, false, false, false, false, false, false, false, false, false, false, false, false, false, false, false, false, false, false, false, false, false, false, false, false, false, false, false, false, false, false, false, false, false, false, false, false, false, false, false, false, false, false, false, false, false, false, false, false, false, false, false, false, false, false, false, false, false, false, false, false, false, false]"
      - "decl f67: <71>"
      - "  retn 0"
      - "decl f68: <72>"
      - "  retn [0, 0, 0, 0, 0, 0, 0, 0]"
      - "decl f69: <73>"
      - "  retn 0"
      - "decl f70: <74>"
      - "  retn [false, false, false, false, false, false, false, false, false, false, false, false, false, false, false, false, false, false, false, false, false, false, false, false, false, false, false, false, false, false, false, false, false, false, false, false, false, false, false, false, false, false, false, false, false, false, false, false, false, false, false, false, false, false, false, false, false, false, false, false, false, false, false, false]"
      - "decl f71: <75>"
      - "  retn 0"
      - "decl f72: <76>"
      - "  retn [0, 0, 0, 0, 0, 0, 0, 0]"
      - "decl f73: <77>"
      - "  retn 0"
      - "decl f74: <78>"
      - "  retn [false, false, false, false, false, false, false, false, false, false, false, false, false, false, false, false, false, false, false, false, false, false, false, false, false, false, false, false, false, false, false, false, false, false, false, false, false, false, false, false, false, false, false, false, false, false, false, false, false, false, false, false, false, false, false, false, false, false, false, false, false, false, false, false, false, false, false, false, false, false, false, false, false, false, false, false, false, false, false, false, false, false, false, false, false, false, false, false, false, false, false, false, false, false, false, false, false, false, false, false, false, false, false, false, false, false, false, false, false, false, false, false, false, false, false, false, false, false, false, false, false, false, false, false, false, false, false, false]"
      - "decl f75: <79>"
      - "  retn 0"
      - "decl f76: <80>"
      - "  retn [0, 0, 0, 0, 0, 0, 0, 0, 0, 0, 0, 0, 0, 0, 0, 0]"
      - "decl f77: <81>"
      - "  retn 0"
      - "decl f78: <82>"
      - "  retn [false, false, false, false, false, false, false, false, false, false, false, false, false, false, false, false, false, false, false, false, false, false, false, false, false, false, false, false, false, false, false, false, false, false, false, false, false, false, false, false, false, false, false, false, false, false, false, false, false, false, false, false, false, false, false, false, false, false, false, false, false, false, false, false, false, false, false, false, false, false, false, false, false, false, false, false, false, false, false, false, false, false, false, false, false, false, false, false, false, false, false, false, false, false, false, false, false, false, false, false, false, false, false, false, false, false, false, false, false, false, false, false, false, false, false, false, false, false, false, false, false, false, false, false, false, false, false, false]"
      - "decl f79: <83>"
      - "  retn 0"
      - "decl f80: <84>"
      - "  retn [0, 0, 0, 0, 0, 0, 0, 0, 0, 0, 0, 0, 0, 0, 0, 0]"
      - "decl f81: <85>"
      - "  retn 0"
      - "decl f82: <86>"
      - "  retn [false, false, false, false, false, false, false, false]"
      - "decl f83: <87>"
      - "  retn 0"
      - "decl f84: <88>"
      - "  retn [0]"
      - "decl f85: <89>"
      - "  retn 0"
      - "decl f86: <90>"
      - "  retn [false, false, false, false, false, false, false, false]"
      - "decl f87: <91>"
      - "  retn 0"
      - "decl f88: <92>"
      - "  retn [0]"
      - "decl f89: <93>"
      - "  retn 0"
      - "decl f90: <94>"
      - "  retn [false, false, false, false, false, false, false, false, false, false, false, false, false, false, false, false]"
      - "decl f91: <95>"
      - "  retn 0"
      - "decl f92: <96>"
      - "  retn [0, 0]"
      - "decl f93: <97>"
      - "  retn 0"
      - "decl f94: <98>"
      - "  retn [false, false, false, false, false, false, false, false, false, false, false, false, false, false, false, false]"
      - "decl f95: <99>"
      - "  retn 0"
      - "decl f96: <100>"
      - "  retn [0, 0]"
      - "decl f97: <101>"
      - "  retn 0"
      - "decl f98: <102>"
      - "  retn [false, false, false, false, false, false, false, false, false, false, false, false, false, false, false, false, false, false, false, false, false, false, false, false, false, false, false, false, false, false, false, false]"
      - "decl f99: <103>"
      - "  retn 0"
      - "decl f100: <104>"
      - "  retn [0, 0, 0, 0]"
      - "decl f101: <105>"
      - "  retn 0"
      - "decl f102: <106>"
      - "  retn [false, false, false, false, false, false, false, false, false, false, false, false, false, false, false, false, false, false, false, false, false, false, false, false, false, false, false, false, false, false, false, false]"
      - "decl f103: <107>"
      - "  retn 0"
      - "decl f104: <108>"
      - "  retn [0, 0, 0, 0]"
      - "decl f105: <109>"
      - "  retn 0"
      - "decl f106: <110>"
      - "  retn [false, false, false, false, false, false, false, false, false, false, false, false, false, false, false, false, false, false, false, false, false, false, false, false, false, false, false, false, false, false, false, false, false, false, false, false, false, false, false, false, false, false, false, false, false, false, false, false, false, false, false, false, false, false, false, false, false, false, false, false, false, false, false, false]"
      - "decl f107: <111>"
      - "  retn 0"
      - "decl f108: <112>"
      - "  retn [0, 0, 0, 0, 0, 0, 0, 0]"
      - "decl f109: <113>"
      - "  retn 0"
      - "decl f110: <114>"
      - "  retn [false, false, false, false, false, false, false, false, false, false, false, false, false, false, false, false, false, false, false, false, false, false, false, false, false, false, false, false, false, false, false, false, false, false, false, false, false, false, false, false, false, false, false, false, false, false, false, false, false, false, false, false, false, false, false, false, false, false, false, false, false, false, false, false]"
      - "decl f111: <115>"
      - "  retn 0"
      - "decl f112: <116>"
      - "  retn [0, 0, 0, 0, 0, 0, 0, 0]"
      - "decl f113: <117>"
      - "  retn 0"
      - "decl f114: <118>"
      - "  retn [false, false, false, false, false, false, false, false, false, false, false, false, false, false, false, false, false, false, false, false, false, false, false, false, false, false, false, false, false, false, false, false, false, false, false, false, false, false, false, false, false, false, false, false, false, false, false, false, false, false, false, false, false, false, false, false, false, false, false, false, false, false, false, false, false, false, false, false, false, false, false, false, false, false, false, false, false, false, false, false, false, false, false, false, false, false, false, false, false, false, false, false, false, false, false, false, false, false, false, false, false, false, false, false, false, false, false, false, false, false, false, false, false, false, false, false, false, false, false, false, false, false, false, false, false, false, false, false]"
      - "decl f115: <119>"
      - "  retn 0"
      - "decl f116: <120>"
      - "  retn [0, 0, 0, 0, 0, 0, 0, 0, 0, 0, 0, 0, 0, 0, 0, 0]"
      - "decl f117: <121>"
      - "  retn 0"
      - "decl f118: <122>"
      - "  retn [false, false, false, false, false, false, false, false, false, false, false, false, false, false, false, false, false, false, false, false, false, false, false, false, false, false, false, false, false, false, false, false, false, false, false, false, false, false, false, false, false, false, false, false, false, false, false, false, false, false, false, false, false, false, false, false, false, false, false, false, false, false, false, false, false, false, false, false, false, false, false, false, false, false, false, false, false, false, false, false, false, false, false, false, false, false, false, false, false, false, false, false, false, false, false, false, false, false, false, false, false, false, false, false, false, false, false, false, false, false, false, false, false, false, false, false, false, false, false, false, false, false, false, false, false, false, false, false]"
      - "decl f119: <123>"
      - "  retn 0"
      - "decl f120: <124>"
      - "  retn [0, 0, 0, 0, 0, 0, 0, 0, 0, 0, 0, 0, 0, 0, 0, 0]"
      - "decl f121: <125>"
      - "  retn 0"
      - ""
    output:
      - input_file: u32_g.in
        output:
          registers:
            r0:
              type: bool
              value: "true"
<<<<<<< HEAD
    initial_ast: 1585eeec4541a5be02dcd2f1f4f1ff3f49866246a789762c7ce2e99a38ba819e
    imports_resolved_ast: af25840c5048c6d61d9b0505b57db5d896c64d5249cc59be18a3438fbfaed537
    canonicalized_ast: af25840c5048c6d61d9b0505b57db5d896c64d5249cc59be18a3438fbfaed537
    type_inferenced_ast: 7b66abdb0289f02bd42a3ba6454d8149f39208ebdec423dac433d668c558587d
=======
    initial_ast: 6b1803b847e3b891d1b09d5747b91df3831d9f70d7291d1b0bb477f2a28af493
    imports_resolved_ast: a74ba1cf29fa289ad24998fc43a8550a6d63f1003fd04af7bca59dc77bf36679
    canonicalized_ast: a74ba1cf29fa289ad24998fc43a8550a6d63f1003fd04af7bca59dc77bf36679
    type_inferenced_ast: 95781fe181e2151f01432303eb03f94c8c72c626fc6641dc10c97776c5a22a8f
>>>>>>> 03f78d56
<|MERGE_RESOLUTION|>--- conflicted
+++ resolved
@@ -264,14 +264,7 @@
             r0:
               type: bool
               value: "true"
-<<<<<<< HEAD
-    initial_ast: 1585eeec4541a5be02dcd2f1f4f1ff3f49866246a789762c7ce2e99a38ba819e
-    imports_resolved_ast: af25840c5048c6d61d9b0505b57db5d896c64d5249cc59be18a3438fbfaed537
-    canonicalized_ast: af25840c5048c6d61d9b0505b57db5d896c64d5249cc59be18a3438fbfaed537
-    type_inferenced_ast: 7b66abdb0289f02bd42a3ba6454d8149f39208ebdec423dac433d668c558587d
-=======
-    initial_ast: 6b1803b847e3b891d1b09d5747b91df3831d9f70d7291d1b0bb477f2a28af493
-    imports_resolved_ast: a74ba1cf29fa289ad24998fc43a8550a6d63f1003fd04af7bca59dc77bf36679
-    canonicalized_ast: a74ba1cf29fa289ad24998fc43a8550a6d63f1003fd04af7bca59dc77bf36679
-    type_inferenced_ast: 95781fe181e2151f01432303eb03f94c8c72c626fc6641dc10c97776c5a22a8f
->>>>>>> 03f78d56
+    initial_ast: 5370110e349ca178ecd74f0b12ed2f66da7b55439921eb90553c0b1c0bbc7866
+    imports_resolved_ast: 6dfa46c10396c09ad00fdc7de4c91299c2eba305c1aeb9ca98f3f8fb758800c3
+    canonicalized_ast: 6dfa46c10396c09ad00fdc7de4c91299c2eba305c1aeb9ca98f3f8fb758800c3
+    type_inferenced_ast: 3a9c7052eca3e375bfddf9b4e383f764100a1ddc832c23b8d3ac24230c8709cc