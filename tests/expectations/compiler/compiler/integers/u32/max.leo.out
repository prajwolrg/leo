--- conflicted
+++ resolved
@@ -4,18 +4,11 @@
 outputs:
   - circuit:
       num_public_variables: 0
-      num_private_variables: 2
-      num_constraints: 2
-      at: 401937c524c61a28b4fab76d7a1f85bb628850012af62362a0922610372faf92
-      bt: cdf9a9cee4f2edf55111a95ae60bde9801080f6bde638a5c79273a39a2f9f7f5
-      ct: 643d5437104296e21d906ecb15b2c96ad278f20cfc4af53b12bb6069bd853726
-    ir:
-      - "decl f0: <0>"
-      - "  store &v1, ((v0), (), (), ())"
-      - "  store &v3, 4294967295"
-      - "  eq &v4, v2, true"
-      - "  retn v4"
-      - ""
+      num_private_variables: 1
+      num_constraints: 1
+      at: 042610d0fd1fe6d6ac112138f8755752f44c7d2a00f1b5960574d6da5cda393f
+      bt: e97756698880ab7555a959a5fb5c6b4e15bd64612aa677adbfe2d0bd91f0a83c
+      ct: cf1cbb66a638b4860a516671fb74850e6ccf787fe6c4c8d29e9c04efe880bd05
     output:
       - input_file: "../input/dummy.in"
         output:
@@ -23,14 +16,7 @@
             r0:
               type: bool
               value: "true"
-<<<<<<< HEAD
-    initial_ast: a2165ecf5ca984184a560cf9673501a969a3cfbc2e092427cafc7f974a684150
-    imports_resolved_ast: a2165ecf5ca984184a560cf9673501a969a3cfbc2e092427cafc7f974a684150
-    canonicalized_ast: a2165ecf5ca984184a560cf9673501a969a3cfbc2e092427cafc7f974a684150
-    type_inferenced_ast: a0ae1a7863d93a45d308e99ade8ae97819f730e3abcbd67c6c93ae35432ce9e3
-=======
     initial_ast: e39345598cb3fb70a83082c7996f36d8c30ba9414fe7f6b9cc982bba85ec0a6a
     imports_resolved_ast: 803a54f589a31020f3da1606b713bf486d9ce6463aa6551cc7b1b937b1d4be47
     canonicalized_ast: 803a54f589a31020f3da1606b713bf486d9ce6463aa6551cc7b1b937b1d4be47
-    type_inferenced_ast: ee5fcd372b734566b98ef9663488947b761ec5d9418202cf833482d2c8ecb9c2
->>>>>>> 0e96bf8d
+    type_inferenced_ast: ee5fcd372b734566b98ef9663488947b761ec5d9418202cf833482d2c8ecb9c2