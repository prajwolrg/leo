--- conflicted
+++ resolved
@@ -273,14 +273,7 @@
             a:
               type: bool
               value: "false"
-<<<<<<< HEAD
-    initial_ast: d3d5f642f3f40f62975d85f72415e9c35ee5916731833f1c2c7260f06d7ca458
-    imports_resolved_ast: 5d77f4ae2538e80bc8ecd27b58e979adc360bf1c02798a8e4f198821db2e537e
-    canonicalized_ast: 5d77f4ae2538e80bc8ecd27b58e979adc360bf1c02798a8e4f198821db2e537e
-    type_inferenced_ast: 0c9ccd8775aec4c0b3a0d29e63bf2dcd96a5c0e12639a1bd90082621bbc9538d
-=======
-    initial_ast: d5a4f233454b370f4bb41ecfbc0e80cc6994cdcfcc88226b7b783cedfbb0127a
-    imports_resolved_ast: 63a5c4b0d2e71889b4b5d33e9412fee8ffeaef5ec333153d38ea054a7a2d8a8b
-    canonicalized_ast: 63a5c4b0d2e71889b4b5d33e9412fee8ffeaef5ec333153d38ea054a7a2d8a8b
-    type_inferenced_ast: 2d5cb425c7d0879117ee9e93f0a1fb8cb1225856e5477a66fad775a7fa155e20
->>>>>>> d621ee72
+    initial_ast: af317e6e9be5613e3d7ecc59db6a987bca06b31b1f38c0e1dceab5d5b1327c75
+    imports_resolved_ast: 14634e7bdfa1a04f908f8cd3134768f543529d276e3b9f34b7f3fa81314a3f3d
+    canonicalized_ast: 14634e7bdfa1a04f908f8cd3134768f543529d276e3b9f34b7f3fa81314a3f3d
+    type_inferenced_ast: b6c0888e74ef33765b11de14e932e944b2a514386f554b73c704c4311d49a850