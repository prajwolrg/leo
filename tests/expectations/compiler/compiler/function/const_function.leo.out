---
namespace: Compile
expectation: Pass
outputs:
  - circuit:
      num_public_variables: 0
      num_private_variables: 3
      num_constraints: 3
      at: 74affd242c169638ba2ba913cd2fa5d4070eef1055c7d8ac57dfb6d449d8fb14
      bt: fa4399093f64457849c38de4cad4cab3e1d90743e8be07d1b156b6088c5851ec
      ct: 5ae1625b488b3935122d8dd627fe575b388a5aa360378fa4407aad08baaed1e2
    output:
      - input_file: input/dummy.in
        output:
          registers:
            r0:
              type: bool
              value: "true"
    initial_ast: 6c68855cec13aa446b5340276a2b1a913bd85716dc3d5417f2d2074b387bf56a
<<<<<<< HEAD
    imports_resolved_ast: c71abe0039a02e5f8151decacf5ce33da33428f7887c6989518827d25205de56
    canonicalized_ast: c71abe0039a02e5f8151decacf5ce33da33428f7887c6989518827d25205de56
    type_inferenced_ast: 98fda7386390744f5f92c8c934075bedef6946d987a8fb29f77bd71f4f08b342
=======
    ir: 8ac3bebe9510bf9e398b20ac0a3e963966970bf67945b89cb1cfa229221eae69
    imports_resolved_ast: a4750c36bfc34069133796932973fc58cc8b824480e6ba64baf639088f1808c0
    canonicalized_ast: a4750c36bfc34069133796932973fc58cc8b824480e6ba64baf639088f1808c0
    type_inferenced_ast: 32192b735bef8af8c5016984b74e1b29df10ed23793cbcc035a2c4e1b439d3fe
>>>>>>> 3626fbdb
<|MERGE_RESOLUTION|>--- conflicted
+++ resolved
@@ -17,13 +17,7 @@
               type: bool
               value: "true"
     initial_ast: 6c68855cec13aa446b5340276a2b1a913bd85716dc3d5417f2d2074b387bf56a
-<<<<<<< HEAD
+    ir: 8ac3bebe9510bf9e398b20ac0a3e963966970bf67945b89cb1cfa229221eae69
     imports_resolved_ast: c71abe0039a02e5f8151decacf5ce33da33428f7887c6989518827d25205de56
     canonicalized_ast: c71abe0039a02e5f8151decacf5ce33da33428f7887c6989518827d25205de56
-    type_inferenced_ast: 98fda7386390744f5f92c8c934075bedef6946d987a8fb29f77bd71f4f08b342
-=======
-    ir: 8ac3bebe9510bf9e398b20ac0a3e963966970bf67945b89cb1cfa229221eae69
-    imports_resolved_ast: a4750c36bfc34069133796932973fc58cc8b824480e6ba64baf639088f1808c0
-    canonicalized_ast: a4750c36bfc34069133796932973fc58cc8b824480e6ba64baf639088f1808c0
-    type_inferenced_ast: 32192b735bef8af8c5016984b74e1b29df10ed23793cbcc035a2c4e1b439d3fe
->>>>>>> 3626fbdb
+    type_inferenced_ast: 98fda7386390744f5f92c8c934075bedef6946d987a8fb29f77bd71f4f08b342