--- conflicted
+++ resolved
@@ -4,26 +4,11 @@
 outputs:
   - circuit:
       num_public_variables: 0
-      num_private_variables: 3
-      num_constraints: 3
-      at: 74affd242c169638ba2ba913cd2fa5d4070eef1055c7d8ac57dfb6d449d8fb14
-      bt: fa4399093f64457849c38de4cad4cab3e1d90743e8be07d1b156b6088c5851ec
-      ct: 5ae1625b488b3935122d8dd627fe575b388a5aa360378fa4407aad08baaed1e2
-    ir:
-      - "decl f0: <0>"
-      - "  store &v2, ((v0, v1), (), (), ())"
-      - "  call &v4, f1"
-      - "  tget &v5, v4, 0"
-      - "  tget &v6, v4, 1"
-      - "  eq &v7, v5, true"
-      - "  eq &v8, v6, false"
-      - "  and &v9, v7, v8"
-      - "  eq &v10, v3, true"
-      - "  and &v11, v9, v10"
-      - "  retn v11"
-      - "decl f1: <12>"
-      - "  retn (true, false)"
-      - ""
+      num_private_variables: 1
+      num_constraints: 1
+      at: 042610d0fd1fe6d6ac112138f8755752f44c7d2a00f1b5960574d6da5cda393f
+      bt: e97756698880ab7555a959a5fb5c6b4e15bd64612aa677adbfe2d0bd91f0a83c
+      ct: cf1cbb66a638b4860a516671fb74850e6ccf787fe6c4c8d29e9c04efe880bd05
     output:
       - input_file: input/dummy.in
         output:
@@ -31,14 +16,7 @@
             r0:
               type: bool
               value: "true"
-<<<<<<< HEAD
-    initial_ast: c4f3d83b0e543c4bbbeef5605730f297b2d047b664291e88e8756c518734916c
-    imports_resolved_ast: c4f3d83b0e543c4bbbeef5605730f297b2d047b664291e88e8756c518734916c
-    canonicalized_ast: c4f3d83b0e543c4bbbeef5605730f297b2d047b664291e88e8756c518734916c
-    type_inferenced_ast: 995d9dc6263a16e8b71e287e66639ae50a8034b66d52f18898e4ffb4a82f1b69
-=======
     initial_ast: c43d366baa8a13cae723e98783ec3afc4efd25da0e9c075b2719af866c142c31
     imports_resolved_ast: 423b12046620c5ade58be4f4630680d749a2140e5ed3340031d8435f34b1763d
     canonicalized_ast: 423b12046620c5ade58be4f4630680d749a2140e5ed3340031d8435f34b1763d
-    type_inferenced_ast: e192b4aaf19771fa088100c94f249e76b99f7476e3c571ed157488de1506f0bd
->>>>>>> 0e96bf8d
+    type_inferenced_ast: e192b4aaf19771fa088100c94f249e76b99f7476e3c571ed157488de1506f0bd