--- conflicted
+++ resolved
@@ -20,13 +20,7 @@
               type: u32
               value: "1"
     initial_ast: af5bb41adf02ebe4f4cf170bceb802a687c74f53e0b279631f2c17d4bad4fca9
-<<<<<<< HEAD
+    ir: bdc399c369e84bb895bf92c1aa31aa12211e2b962d7accef943f2f0192c147ba
     imports_resolved_ast: 371b4a206f3072019e083aef4ecfce4e92714bddae4501459fb1b7b54652d0bc
     canonicalized_ast: 371b4a206f3072019e083aef4ecfce4e92714bddae4501459fb1b7b54652d0bc
-    type_inferenced_ast: b7e7d993c50664eaff5b1d17b31af4ab56518687d9c7c43402027d43c22380b8
-=======
-    ir: bdc399c369e84bb895bf92c1aa31aa12211e2b962d7accef943f2f0192c147ba
-    imports_resolved_ast: c5f90ec642e5191a8a9ae4039c6ae10a05af77763f914052c2c7295faf4c56c2
-    canonicalized_ast: c5f90ec642e5191a8a9ae4039c6ae10a05af77763f914052c2c7295faf4c56c2
-    type_inferenced_ast: 573c2f42302b27692d302299560c3be8ef9d847701df5fa453c7c3a2f8db3116
->>>>>>> 3626fbdb
+    type_inferenced_ast: b7e7d993c50664eaff5b1d17b31af4ab56518687d9c7c43402027d43c22380b8