--- conflicted
+++ resolved
@@ -271,14 +271,7 @@
             b:
               type: u32
               value: "1"
-<<<<<<< HEAD
-    initial_ast: b125c73c6ab724ec2632a24538a16b5a1a2ebf43c9fa031478d509d216d888fa
-    imports_resolved_ast: 1a9c8fddcd95bd32ff868d7deac13db0e9d13ec1feacddb112b9fa844990fc4e
-    canonicalized_ast: 1a9c8fddcd95bd32ff868d7deac13db0e9d13ec1feacddb112b9fa844990fc4e
-    type_inferenced_ast: c2833b41f43c698436fee47c76350f9fdb7f0564624c7acabfc9b586dff4f2b8
-=======
-    initial_ast: e2bfccdcab48493d2c4afc7212e6c68758bda93a63aab264705037aa0618b642
-    imports_resolved_ast: 288c304bf278962f3ea23863c67d13e573b5af3662005b18bcc1fc1db5ff625e
-    canonicalized_ast: 288c304bf278962f3ea23863c67d13e573b5af3662005b18bcc1fc1db5ff625e
-    type_inferenced_ast: 851420f5281448e2475bb23a3fd3ebbf2f6f3537397a370bc93fea3ea26e2179
->>>>>>> d621ee72
+    initial_ast: e92c95553b2310a557cbc1c407afebdb7bc98e5afa9951fc09793ed11ea5b981
+    imports_resolved_ast: 06305cc1b1d29367607d078804bf0596795f4c96397475cfc05a6906ceed2b3e
+    canonicalized_ast: 06305cc1b1d29367607d078804bf0596795f4c96397475cfc05a6906ceed2b3e
+    type_inferenced_ast: e08bce57f01ee3b8f78e3dbf77f87704d984fc4f6ba3a603240865269645b606