--- conflicted
+++ resolved
@@ -17,13 +17,7 @@
               type: bool
               value: "true"
     initial_ast: e43917d2ed9eecc05e035b1a923512e82f4f22c099622998347d81a6bcd566ae
-<<<<<<< HEAD
+    ir: dc8084a80d8502128bb6914d2792f416f516e2ca7c07f7f0c625835c8d1c2ab6
     imports_resolved_ast: 3e832788bbbefd7815ba61a5b501184f223e731b028b9dad012116b9b2a1bf08
     canonicalized_ast: d61e32b0d0ef0d9d80e92f134d543ab5c5dc90121264ae6ef9b3bb6bf51b34bd
-    type_inferenced_ast: e6a5a232fa4579b8635935e3ee1936160bb659e9b739e5ac1db64bd2a39cd156
-=======
-    ir: dc8084a80d8502128bb6914d2792f416f516e2ca7c07f7f0c625835c8d1c2ab6
-    imports_resolved_ast: 6614051e570a1111ade7c0534ee786d445defba35a537d920a9d88b135e7f727
-    canonicalized_ast: 9b8f0324a4425815cf87c7638d176b547b6cb4a843bfbb698e793349885f8ca4
-    type_inferenced_ast: 29554433dd3fe6287bbd4e2e5cbda04e04c1287ca610a319d30c407c5cd23398
->>>>>>> 3626fbdb
+    type_inferenced_ast: e6a5a232fa4579b8635935e3ee1936160bb659e9b739e5ac1db64bd2a39cd156