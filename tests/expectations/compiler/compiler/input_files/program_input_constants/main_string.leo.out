--- conflicted
+++ resolved
@@ -266,14 +266,7 @@
             r0:
               type: bool
               value: "true"
-<<<<<<< HEAD
-    initial_ast: 07cd4e7e6dd370a5b8667b8ef5a5f05fdeb6cad08a06251bbc87fef53b08e425
-    imports_resolved_ast: 8930c7c0166395d2c09d2c2ddcd96261bee1521e4298556f360d3c64fa9eeee1
-    canonicalized_ast: 2edfb7667a8757b09eb8a8e01bffa9a82584abc137bc4fbb26598e90ac28608a
-    type_inferenced_ast: 9803a01948208afee67a269ff9e1e7944f0c55b4b89aeaecddee20e80bb27751
-=======
-    initial_ast: 02401b0762cebf89d792c702aa71fed714cbe5cd1ecaca7e3471a14c10255633
-    imports_resolved_ast: b9c7cf66e0b7d6567e7a1dc5325ade8f28dff55177d2cada898ba5e28fa96bb9
-    canonicalized_ast: a1b928d5c2f2473a80fee194c2b02af879abe6c602510bcb78f4967e6bc65870
-    type_inferenced_ast: d5c3f2c3b5a8fe539926a5d7be39a1f89af16792b13dfe1e49083f9f4fcdc831
->>>>>>> 03f78d56
+    initial_ast: 3a9466736b5e558d030ab2947021c066fa87434a1d11c091d9628ac7ec842ca8
+    imports_resolved_ast: c50d125b63e955502f9d019f3da31c3f37accc19be88aa56612d1be78d3ab06c
+    canonicalized_ast: 980ccbde332b186ec54f6ff1e46c2a7767087c95c1087385d802a1aaa5a9afe2
+    type_inferenced_ast: 81b99f2ae862bfa256eafb1e0ce63c14e60ba73913d0a82e10ec3120eaf802d0