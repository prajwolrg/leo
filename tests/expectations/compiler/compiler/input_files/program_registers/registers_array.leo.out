--- conflicted
+++ resolved
@@ -261,14 +261,7 @@
             r2:
               type: "[[u8; 4]; 2]"
               value: "[[0, 0, 0, 0], [0, 0, 0, 0]]"
-<<<<<<< HEAD
-    initial_ast: ef0990720dc06d560b3eb028e9017f0634892515b31e5ef1f1cedf38911e13ae
-    imports_resolved_ast: 6ff66c8d4899dd877dab6d53d7c0edcbd65e11efa918eac9bfa071c68a2caa56
-    canonicalized_ast: 6ff66c8d4899dd877dab6d53d7c0edcbd65e11efa918eac9bfa071c68a2caa56
-    type_inferenced_ast: 261cb1c1266bb7d4e5622d255f38cb15b0cd88c554371ecd83a77aba41308363
-=======
-    initial_ast: 462f4c143ab9e0d8d8f2ef344a51bf27bf03cf543348419cf7f46bff005ef27c
-    imports_resolved_ast: c7ea4f069616a42a0481437c567df568140f383fc2950956fce6a323a616e7c0
-    canonicalized_ast: c7ea4f069616a42a0481437c567df568140f383fc2950956fce6a323a616e7c0
-    type_inferenced_ast: 68664866f49d0410e426ed7e75e5ed0a149c66071832fe5ba24259fc644e4e23
->>>>>>> d621ee72
+    initial_ast: 9ce26b1321949d7b5decdea387fd9736c294c8865e0e0e8ec705a81b7a0bdb5f
+    imports_resolved_ast: 2ebfaadf37ffdedfc9588afd64c42f7b2136e0f467a9e87d5062ccda2ff2a924
+    canonicalized_ast: 2ebfaadf37ffdedfc9588afd64c42f7b2136e0f467a9e87d5062ccda2ff2a924
+    type_inferenced_ast: 64ef98fd433c9145dd78103c82029d70fed90356414ae83913157804af184e3b