---
namespace: Compile
expectation: Pass
outputs:
  - circuit:
      num_public_variables: 0
      num_private_variables: 25
      num_constraints: 26
      at: 1fd6eeace20dff5e0b5e0b09dad1e6de38724e09cc6718838d981ced9c5cf4da
      bt: 7ce50f1e294ab042de2466d06ccab67b1d721563592066388f6870164f76d762
      ct: 30a1596037209a8d5688068dcb6be929c72cd1d49015c26706bad95901e8e984
    ir:
      - "decl f0: <0>"
      - "  store &v1, ((v0), (), (), ())"
      - "  add &v3, 1, v2"
      - "  retn v3"
      - ""
    output:
      - input_file: input/main.in
        output:
          registers:
            r:
              type: u8
              value: "101"
<<<<<<< HEAD
    initial_ast: f9c8262d68020393b4f74b896197bbcefb25ca074a77b214c9e94a58366d0d61
    imports_resolved_ast: f9c8262d68020393b4f74b896197bbcefb25ca074a77b214c9e94a58366d0d61
    canonicalized_ast: f9c8262d68020393b4f74b896197bbcefb25ca074a77b214c9e94a58366d0d61
    type_inferenced_ast: e4a3d5a492e141c9aaafa0881e25f740dbb794394bca69094cf4b0d1579c9b6d
=======
    initial_ast: f47238f679ee2b220452140330e99f2a6cf063be523ed8e4ce0e9d56cf806128
    imports_resolved_ast: 5d2413e7bdcb50ce30f02db00dd20656c3002662f7c7d969bd490b52bf22f822
    canonicalized_ast: 5d2413e7bdcb50ce30f02db00dd20656c3002662f7c7d969bd490b52bf22f822
    type_inferenced_ast: bed937859876d3565cb597c6cc59be8b007db5ac5ec4ca50acc86a265925187e
>>>>>>> 0e96bf8d
<|MERGE_RESOLUTION|>--- conflicted
+++ resolved
@@ -4,17 +4,11 @@
 outputs:
   - circuit:
       num_public_variables: 0
-      num_private_variables: 25
-      num_constraints: 26
-      at: 1fd6eeace20dff5e0b5e0b09dad1e6de38724e09cc6718838d981ced9c5cf4da
-      bt: 7ce50f1e294ab042de2466d06ccab67b1d721563592066388f6870164f76d762
-      ct: 30a1596037209a8d5688068dcb6be929c72cd1d49015c26706bad95901e8e984
-    ir:
-      - "decl f0: <0>"
-      - "  store &v1, ((v0), (), (), ())"
-      - "  add &v3, 1, v2"
-      - "  retn v3"
-      - ""
+      num_private_variables: 17
+      num_constraints: 18
+      at: 54a6bab98206b1a92fff5ae07a6838e5ec25365afa7756a58b492f7a288c8654
+      bt: 322eda19d0ceaeddbc296d56bce789cf038e440fd8fbd6e118606a4248844b2c
+      ct: 748f424d53dc4319858b691a3c593aec6165ed4e67847b32285a436b9e2e7cc1
     output:
       - input_file: input/main.in
         output:
@@ -22,14 +16,7 @@
             r:
               type: u8
               value: "101"
-<<<<<<< HEAD
-    initial_ast: f9c8262d68020393b4f74b896197bbcefb25ca074a77b214c9e94a58366d0d61
-    imports_resolved_ast: f9c8262d68020393b4f74b896197bbcefb25ca074a77b214c9e94a58366d0d61
-    canonicalized_ast: f9c8262d68020393b4f74b896197bbcefb25ca074a77b214c9e94a58366d0d61
-    type_inferenced_ast: e4a3d5a492e141c9aaafa0881e25f740dbb794394bca69094cf4b0d1579c9b6d
-=======
     initial_ast: f47238f679ee2b220452140330e99f2a6cf063be523ed8e4ce0e9d56cf806128
     imports_resolved_ast: 5d2413e7bdcb50ce30f02db00dd20656c3002662f7c7d969bd490b52bf22f822
     canonicalized_ast: 5d2413e7bdcb50ce30f02db00dd20656c3002662f7c7d969bd490b52bf22f822
-    type_inferenced_ast: bed937859876d3565cb597c6cc59be8b007db5ac5ec4ca50acc86a265925187e
->>>>>>> 0e96bf8d
+    type_inferenced_ast: bed937859876d3565cb597c6cc59be8b007db5ac5ec4ca50acc86a265925187e