--- conflicted
+++ resolved
@@ -266,14 +266,7 @@
             r0:
               type: bool
               value: "true"
-<<<<<<< HEAD
-    initial_ast: 6682e2db727256161adf9b366071e2b3af68417966af7a36a574ea021383fc48
-    imports_resolved_ast: c50cedf07cbf05337700783d7c59b4e0314bb255c0b1280aeceadcd3dc6e7921
-    canonicalized_ast: c53c332bc397d872fdc16e7a6d64184a1e81d7a27072231d817f6b444a745e74
-    type_inferenced_ast: c7b8376107f8cbc6225e432468cdaf829188f785b3a7c172cfda481c53dc942d
-=======
-    initial_ast: dda61c503f2f41ce5f503ed6f692d12bfd5081701ea0f3202b61ccb47a6d6d16
-    imports_resolved_ast: 387e54bef5612a68b03326613140fafdc744596892a2681980f77deafdddd13f
-    canonicalized_ast: 52c225f7718d9890a9a4ff63ceaf4b252efa3b9350f58219ad5893d6924440ce
-    type_inferenced_ast: b6ed69788a71a051de6e269364303242795a64b1abd04f9717472afa9f19db8d
->>>>>>> 03f78d56
+    initial_ast: 0a0df704ab717ac158a68a80a6769648006e3633d4a186e0aa6539dd6e2f4a2b
+    imports_resolved_ast: 7291761009ff3f50ba35b8defd05bdd235cfbe23a1718136f431a1fd741ed26f
+    canonicalized_ast: 0befb299d6c6d4ff3e7be78903665e26407695419668530b790c031207270daf
+    type_inferenced_ast: 8004a61ec67ef55242991d693ea8956138a975db37a9aa386c3095efecc285e8