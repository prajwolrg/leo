---
namespace: Compile
expectation: Pass
outputs:
  - circuit:
      num_public_variables: 0
      num_private_variables: 2
      num_constraints: 2
      at: 401937c524c61a28b4fab76d7a1f85bb628850012af62362a0922610372faf92
      bt: cdf9a9cee4f2edf55111a95ae60bde9801080f6bde638a5c79273a39a2f9f7f5
      ct: 643d5437104296e21d906ecb15b2c96ad278f20cfc4af53b12bb6069bd853726
    ir:
      - "decl f0: <0>"
      - "  store &v1, ((v0), (), (), ())"
      - "  store &v3, [[0, 0], [0, 0], [0, 0]]"
      - "  store &v4, [[0, 0], [0, 0], [0, 0]]"
      - "  eq &v5, true, v2"
      - "  retn v5"
      - "decl f1: <6>"
      - "  retn [false, false, false, false, false, false, false, false, false, false, false, false, false, false, false, false, false, false, false, false, false, false, false, false, false, false, false, false, false, false, false, false, false, false, false, false, false, false, false, false, false, false, false, false, false, false, false, false, false, false, false, false, false, false, false, false, false, false, false, false, false, false, false, false, false, false, false, false, false, false, false, false, false, false, false, false, false, false, false, false, false, false, false, false, false, false, false, false, false, false, false, false, false, false, false, false, false, false, false, false, false, false, false, false, false, false, false, false, false, false, false, false, false, false, false, false, false, false, false, false, false, false, false, false, false, false, false, false, false, false, false, false, false, false, false, false, false, false, false, false, false, false, false, false, false, false, false, false, false, false, false, false, false, false, false, false, false, false, false, false, false, false, false, false, false, false, false, false, false, false, false, false, false, false, false, false, false, false, false, false, false, false, false, false, false, false, false, false, false, false, false, false, false, false, false, false, false, false, false, false, false, false, false, false, false, false, false, false, false, false, false, false, false, false, false, false, false, false, false, false, false, false, false, false, false, false, false, false, false, false, false, false, false, false, false, false, false, false, false, false, false, false, false, false, false, false, false, false, false, false, false, false, false, false, false, false]"
      - "decl f2: <7>"
      - "  retn aleo1qnr4dkkvkgfqph0vzc3y6z2eu975wnpz2925ntjccd5cfqxtyu8sta57j8"
      - "decl f3: <8>"
      - "  retn [0, 0, 0, 0, 0, 0, 0, 0, 0, 0, 0, 0, 0, 0, 0, 0, 0, 0, 0, 0, 0, 0, 0, 0, 0, 0, 0, 0, 0, 0, 0, 0]"
      - "decl f4: <9>"
      - "  retn aleo1qnr4dkkvkgfqph0vzc3y6z2eu975wnpz2925ntjccd5cfqxtyu8sta57j8"
      - "decl f5: <10>"
      - "  retn [false, false, false, false, false, false, false, false, false, false, false, false, false, false, false, false, false, false, false, false, false, false, false, false, false, false, false, false, false, false, false, false, false, false, false, false, false, false, false, false, false, false, false, false, false, false, false, false, false, false, false, false, false, false, false, false, false, false, false, false, false, false, false, false, false, false, false, false, false, false, false, false, false, false, false, false, false, false, false, false, false, false, false, false, false, false, false, false, false, false, false, false, false, false, false, false, false, false, false, false, false, false, false, false, false, false, false, false, false, false, false, false, false, false, false, false, false, false, false, false, false, false, false, false, false, false, false, false, false, false, false, false, false, false, false, false, false, false, false, false, false, false, false, false, false, false, false, false, false, false, false, false, false, false, false, false, false, false, false, false, false, false, false, false, false, false, false, false, false, false, false, false, false, false, false, false, false, false, false, false, false, false, false, false, false, false, false, false, false, false, false, false, false, false, false, false, false, false, false, false, false, false, false, false, false, false, false, false, false, false, false, false, false, false, false, false, false, false, false, false, false, false, false, false, false, false, false, false, false, false, false, false, false, false, false, false, false, false, false, false, false, false, false, false, false, false, false, false, false, false, false, false, false, false, false, false]"
      - "decl f6: <11>"
      - "  retn aleo1qnr4dkkvkgfqph0vzc3y6z2eu975wnpz2925ntjccd5cfqxtyu8sta57j8"
      - "decl f7: <12>"
      - "  retn [0, 0, 0, 0, 0, 0, 0, 0, 0, 0, 0, 0, 0, 0, 0, 0, 0, 0, 0, 0, 0, 0, 0, 0, 0, 0, 0, 0, 0, 0, 0, 0]"
      - "decl f8: <13>"
      - "  retn aleo1qnr4dkkvkgfqph0vzc3y6z2eu975wnpz2925ntjccd5cfqxtyu8sta57j8"
      - "decl f9: <14>"
      - "  retn 0"
      - "decl f10: <15>"
      - "  retn [false]"
      - "decl f11: <16>"
      - "  retn false"
      - "decl f12: <17>"
      - "  retn [0]"
      - "decl f13: <18>"
      - "  retn false"
      - "decl f14: <19>"
      - "  retn [false]"
      - "decl f15: <20>"
      - "  retn false"
      - "decl f16: <21>"
      - "  retn [0]"
      - "decl f17: <22>"
      - "  retn false"
      - "decl f18: <23>"
      - "  retn [false, false, false, false, false, false, false, false, false, false, false, false, false, false, false, false, false, false, false, false, false, false, false, false, false, false, false, false, false, false, false, false, false, false, false, false, false, false, false, false, false, false, false, false, false, false, false, false, false, false, false, false, false, false, false, false, false, false, false, false, false, false, false, false, false, false, false, false, false, false, false, false, false, false, false, false, false, false, false, false, false, false, false, false, false, false, false, false, false, false, false, false, false, false, false, false, false, false, false, false, false, false, false, false, false, false, false, false, false, false, false, false, false, false, false, false, false, false, false, false, false, false, false, false, false, false, false, false, false, false, false, false, false, false, false, false, false, false, false, false, false, false, false, false, false, false, false, false, false, false, false, false, false, false, false, false, false, false, false, false, false, false, false, false, false, false, false, false, false, false, false, false, false, false, false, false, false, false, false, false, false, false, false, false, false, false, false, false, false, false, false, false, false, false, false, false, false, false, false, false, false, false, false, false, false, false, false, false, false, false, false, false, false, false, false, false, false, false, false, false, false, false, false, false, false, false, false, false, false, false, false, false, false, false, false, false, false, false, false, false, false, false, false, false, false, false, false, false, false, false, false, false, false]"
      - "decl f19: <24>"
      - "  retn 'a'"
      - "decl f20: <25>"
      - "  retn [0, 0, 0, 0, 0, 0, 0, 0, 0, 0, 0, 0, 0, 0, 0, 0, 0, 0, 0, 0, 0, 0, 0, 0, 0, 0, 0, 0, 0, 0, 0, 0]"
      - "decl f21: <26>"
      - "  retn 'a'"
      - "decl f22: <27>"
      - "  retn [false, false, false, false, false, false, false, false, false, false, false, false, false, false, false, false, false, false, false, false, false, false, false, false, false, false, false, false, false, false, false, false, false, false, false, false, false, false, false, false, false, false, false, false, false, false, false, false, false, false, false, false, false, false, false, false, false, false, false, false, false, false, false, false, false, false, false, false, false, false, false, false, false, false, false, false, false, false, false, false, false, false, false, false, false, false, false, false, false, false, false, false, false, false, false, false, false, false, false, false, false, false, false, false, false, false, false, false, false, false, false, false, false, false, false, false, false, false, false, false, false, false, false, false, false, false, false, false, false, false, false, false, false, false, false, false, false, false, false, false, false, false, false, false, false, false, false, false, false, false, false, false, false, false, false, false, false, false, false, false, false, false, false, false, false, false, false, false, false, false, false, false, false, false, false, false, false, false, false, false, false, false, false, false, false, false, false, false, false, false, false, false, false, false, false, false, false, false, false, false, false, false, false, false, false, false, false, false, false, false, false, false, false, false, false, false, false, false, false, false, false, false, false, false, false, false, false, false, false, false, false, false, false, false, false, false, false, false, false, false, false, false, false, false, false, false, false, false, false, false, false, false, false]"
      - "decl f23: <28>"
      - "  retn 'a'"
      - "decl f24: <29>"
      - "  retn [0, 0, 0, 0, 0, 0, 0, 0, 0, 0, 0, 0, 0, 0, 0, 0, 0, 0, 0, 0, 0, 0, 0, 0, 0, 0, 0, 0, 0, 0, 0, 0]"
      - "decl f25: <30>"
      - "  retn 'a'"
      - "decl f26: <31>"
      - "  retn [false, false, false, false, false, false, false, false, false, false, false, false, false, false, false, false, false, false, false, false, false, false, false, false, false, false, false, false, false, false, false, false, false, false, false, false, false, false, false, false, false, false, false, false, false, false, false, false, false, false, false, false, false, false, false, false, false, false, false, false, false, false, false, false, false, false, false, false, false, false, false, false, false, false, false, false, false, false, false, false, false, false, false, false, false, false, false, false, false, false, false, false, false, false, false, false, false, false, false, false, false, false, false, false, false, false, false, false, false, false, false, false, false, false, false, false, false, false, false, false, false, false, false, false, false, false, false, false, false, false, false, false, false, false, false, false, false, false, false, false, false, false, false, false, false, false, false, false, false, false, false, false, false, false, false, false, false, false, false, false, false, false, false, false, false, false, false, false, false, false, false, false, false, false, false, false, false, false, false, false, false, false, false, false, false, false, false, false, false, false, false, false, false, false, false, false, false, false, false, false, false, false, false, false, false, false, false, false, false, false, false, false, false, false, false, false, false, false, false, false, false, false, false, false, false, false, false, false, false, false, false, false, false, false, false, false, false, false, false, false, false, false, false, false, false, false, false, false, false, false, false, false, false]"
      - "decl f27: <32>"
      - "  retn []"
      - "decl f28: <33>"
      - "  retn [0, 0, 0, 0, 0, 0, 0, 0, 0, 0, 0, 0, 0, 0, 0, 0, 0, 0, 0, 0, 0, 0, 0, 0, 0, 0, 0, 0, 0, 0, 0, 0]"
      - "decl f29: <34>"
      - "  retn []"
      - "decl f30: <35>"
      - "  retn [false, false, false, false, false, false, false, false, false, false, false, false, false, false, false, false, false, false, false, false, false, false, false, false, false, false, false, false, false, false, false, false, false, false, false, false, false, false, false, false, false, false, false, false, false, false, false, false, false, false, false, false, false, false, false, false, false, false, false, false, false, false, false, false, false, false, false, false, false, false, false, false, false, false, false, false, false, false, false, false, false, false, false, false, false, false, false, false, false, false, false, false, false, false, false, false, false, false, false, false, false, false, false, false, false, false, false, false, false, false, false, false, false, false, false, false, false, false, false, false, false, false, false, false, false, false, false, false, false, false, false, false, false, false, false, false, false, false, false, false, false, false, false, false, false, false, false, false, false, false, false, false, false, false, false, false, false, false, false, false, false, false, false, false, false, false, false, false, false, false, false, false, false, false, false, false, false, false, false, false, false, false, false, false, false, false, false, false, false, false, false, false, false, false, false, false, false, false, false, false, false, false, false, false, false, false, false, false, false, false, false, false, false, false, false, false, false, false, false, false, false, false, false, false, false, false, false, false, false, false, false, false, false, false, false, false, false, false, false, false, false, false, false, false, false, false, false, false, false, false, false, false, false]"
      - "decl f31: <36>"
      - "  retn []"
      - "decl f32: <37>"
      - "  retn [0, 0, 0, 0, 0, 0, 0, 0, 0, 0, 0, 0, 0, 0, 0, 0, 0, 0, 0, 0, 0, 0, 0, 0, 0, 0, 0, 0, 0, 0, 0, 0]"
      - "decl f33: <38>"
      - "  retn []"
      - "decl f34: <39>"
      - "  retn [false, false, false, false, false, false, false, false, false, false, false, false, false, false, false, false, false, false, false, false, false, false, false, false, false, false, false, false, false, false, false, false, false, false, false, false, false, false, false, false, false, false, false, false, false, false, false, false, false, false, false, false, false, false, false, false, false, false, false, false, false, false, false, false, false, false, false, false, false, false, false, false, false, false, false, false, false, false, false, false, false, false, false, false, false, false, false, false, false, false, false, false, false, false, false, false, false, false, false, false, false, false, false, false, false, false, false, false, false, false, false, false, false, false, false, false, false, false, false, false, false, false, false, false, false, false, false, false, false, false, false, false, false, false, false, false, false, false, false, false, false, false, false, false, false, false, false, false, false, false, false, false, false, false, false, false, false, false, false, false, false, false, false, false, false, false, false, false, false, false, false, false, false, false, false, false, false, false, false, false, false, false, false, false, false, false, false, false, false, false, false, false, false, false, false, false, false, false, false, false, false, false, false, false, false, false, false, false, false, false, false, false, false, false, false, false, false, false, false, false, false, false, false, false, false, false, false, false, false, false, false, false, false, false, false, false, false, false, false, false, false, false, false, false, false, false, false, false, false, false, false, false, false, false, false, false, false, false, false, false, false, false, false, false, false, false, false, false, false, false, false, false, false, false, false, false, false, false, false, false, false, false, false, false, false, false, false, false, false, false, false, false, false, false, false, false, false, false, false, false, false, false, false, false, false, false, false, false, false, false, false, false, false, false, false, false, false, false, false, false, false, false, false, false, false, false, false, false, false, false, false, false, false, false, false, false, false, false, false, false, false, false, false, false, false, false, false, false, false, false, false, false, false, false, false, false, false, false, false, false, false, false, false, false, false, false, false, false, false, false, false, false, false, false, false, false, false, false, false, false, false, false, false, false, false, false, false, false, false, false, false, false, false, false, false, false, false, false, false, false, false, false, false, false, false, false, false, false, false, false, false, false, false, false, false, false, false, false, false, false, false, false, false, false, false, false, false, false, false, false, false, false, false, false, false, false, false, false, false, false, false, false, false, false, false, false, false, false, false, false, false, false, false, false, false, false, false, false, false, false, false, false, false, false, false, false, false, false, false, false, false, false, false, false, false, false, false, false, false, false, false, false, false, false, false, false, false, false, false, false, false, false, false, false, false, false, false, false, false, false, false, false, false, false, false, false]"
      - "decl f35: <40>"
      - "  retn []group"
      - "decl f36: <41>"
      - "  retn [0, 0, 0, 0, 0, 0, 0, 0, 0, 0, 0, 0, 0, 0, 0, 0, 0, 0, 0, 0, 0, 0, 0, 0, 0, 0, 0, 0, 0, 0, 0, 0, 0, 0, 0, 0, 0, 0, 0, 0, 0, 0, 0, 0, 0, 0, 0, 0, 0, 0, 0, 0, 0, 0, 0, 0, 0, 0, 0, 0, 0, 0, 0, 0]"
      - "decl f37: <42>"
      - "  retn []group"
      - "decl f38: <43>"
      - "  retn [false, false, false, false, false, false, false, false, false, false, false, false, false, false, false, false, false, false, false, false, false, false, false, false, false, false, false, false, false, false, false, false, false, false, false, false, false, false, false, false, false, false, false, false, false, false, false, false, false, false, false, false, false, false, false, false, false, false, false, false, false, false, false, false, false, false, false, false, false, false, false, false, false, false, false, false, false, false, false, false, false, false, false, false, false, false, false, false, false, false, false, false, false, false, false, false, false, false, false, false, false, false, false, false, false, false, false, false, false, false, false, false, false, false, false, false, false, false, false, false, false, false, false, false, false, false, false, false, false, false, false, false, false, false, false, false, false, false, false, false, false, false, false, false, false, false, false, false, false, false, false, false, false, false, false, false, false, false, false, false, false, false, false, false, false, false, false, false, false, false, false, false, false, false, false, false, false, false, false, false, false, false, false, false, false, false, false, false, false, false, false, false, false, false, false, false, false, false, false, false, false, false, false, false, false, false, false, false, false, false, false, false, false, false, false, false, false, false, false, false, false, false, false, false, false, false, false, false, false, false, false, false, false, false, false, false, false, false, false, false, false, false, false, false, false, false, false, false, false, false, false, false, false, false, false, false, false, false, false, false, false, false, false, false, false, false, false, false, false, false, false, false, false, false, false, false, false, false, false, false, false, false, false, false, false, false, false, false, false, false, false, false, false, false, false, false, false, false, false, false, false, false, false, false, false, false, false, false, false, false, false, false, false, false, false, false, false, false, false, false, false, false, false, false, false, false, false, false, false, false, false, false, false, false, false, false, false, false, false, false, false, false, false, false, false, false, false, false, false, false, false, false, false, false, false, false, false, false, false, false, false, false, false, false, false, false, false, false, false, false, false, false, false, false, false, false, false, false, false, false, false, false, false, false, false, false, false, false, false, false, false, false, false, false, false, false, false, false, false, false, false, false, false, false, false, false, false, false, false, false, false, false, false, false, false, false, false, false, false, false, false, false, false, false, false, false, false, false, false, false, false, false, false, false, false, false, false, false, false, false, false, false, false, false, false, false, false, false, false, false, false, false, false, false, false, false, false, false, false, false, false, false, false, false, false, false, false, false, false, false, false, false, false, false, false, false, false, false, false, false, false, false, false, false, false, false, false, false, false, false, false, false, false, false, false, false, false, false, false, false, false, false, false, false, false, false]"
      - "decl f39: <44>"
      - "  retn []group"
      - "decl f40: <45>"
      - "  retn [0, 0, 0, 0, 0, 0, 0, 0, 0, 0, 0, 0, 0, 0, 0, 0, 0, 0, 0, 0, 0, 0, 0, 0, 0, 0, 0, 0, 0, 0, 0, 0, 0, 0, 0, 0, 0, 0, 0, 0, 0, 0, 0, 0, 0, 0, 0, 0, 0, 0, 0, 0, 0, 0, 0, 0, 0, 0, 0, 0, 0, 0, 0, 0]"
      - "decl f41: <46>"
      - "  retn []group"
      - "decl f42: <47>"
      - "  retn [false, false, false, false, false, false, false, false]"
      - "decl f43: <48>"
      - "  retn 0"
      - "decl f44: <49>"
      - "  retn [0]"
      - "decl f45: <50>"
      - "  retn 0"
      - "decl f46: <51>"
      - "  retn [false, false, false, false, false, false, false, false]"
      - "decl f47: <52>"
      - "  retn 0"
      - "decl f48: <53>"
      - "  retn [0]"
      - "decl f49: <54>"
      - "  retn 0"
      - "decl f50: <55>"
      - "  retn [false, false, false, false, false, false, false, false, false, false, false, false, false, false, false, false]"
      - "decl f51: <56>"
      - "  retn 0"
      - "decl f52: <57>"
      - "  retn [0, 0]"
      - "decl f53: <58>"
      - "  retn 0"
      - "decl f54: <59>"
      - "  retn [false, false, false, false, false, false, false, false, false, false, false, false, false, false, false, false]"
      - "decl f55: <60>"
      - "  retn 0"
      - "decl f56: <61>"
      - "  retn [0, 0]"
      - "decl f57: <62>"
      - "  retn 0"
      - "decl f58: <63>"
      - "  retn [false, false, false, false, false, false, false, false, false, false, false, false, false, false, false, false, false, false, false, false, false, false, false, false, false, false, false, false, false, false, false, false]"
      - "decl f59: <64>"
      - "  retn 0"
      - "decl f60: <65>"
      - "  retn [0, 0, 0, 0]"
      - "decl f61: <66>"
      - "  retn 0"
      - "decl f62: <67>"
      - "  retn [false, false, false, false, false, false, false, false, false, false, false, false, false, false, false, false, false, false, false, false, false, false, false, false, false, false, false, false, false, false, false, false]"
      - "decl f63: <68>"
      - "  retn 0"
      - "decl f64: <69>"
      - "  retn [0, 0, 0, 0]"
      - "decl f65: <70>"
      - "  retn 0"
      - "decl f66: <71>"
      - "  retn [false, false, false, false, false, false, false, false, false, false, false, false, false, false, false, false, false, false, false, false, false, false, false, false, false, false, false, false, false, false, false, false, false, false, false, false, false, false, false, false, false, false, false, false, false, false, false, false, false, false, false, false, false, false, false, false, false, false, false, false, false, false, false, false]"
      - "decl f67: <72>"
      - "  retn 0"
      - "decl f68: <73>"
      - "  retn [0, 0, 0, 0, 0, 0, 0, 0]"
      - "decl f69: <74>"
      - "  retn 0"
      - "decl f70: <75>"
      - "  retn [false, false, false, false, false, false, false, false, false, false, false, false, false, false, false, false, false, false, false, false, false, false, false, false, false, false, false, false, false, false, false, false, false, false, false, false, false, false, false, false, false, false, false, false, false, false, false, false, false, false, false, false, false, false, false, false, false, false, false, false, false, false, false, false]"
      - "decl f71: <76>"
      - "  retn 0"
      - "decl f72: <77>"
      - "  retn [0, 0, 0, 0, 0, 0, 0, 0]"
      - "decl f73: <78>"
      - "  retn 0"
      - "decl f74: <79>"
      - "  retn [false, false, false, false, false, false, false, false, false, false, false, false, false, false, false, false, false, false, false, false, false, false, false, false, false, false, false, false, false, false, false, false, false, false, false, false, false, false, false, false, false, false, false, false, false, false, false, false, false, false, false, false, false, false, false, false, false, false, false, false, false, false, false, false, false, false, false, false, false, false, false, false, false, false, false, false, false, false, false, false, false, false, false, false, false, false, false, false, false, false, false, false, false, false, false, false, false, false, false, false, false, false, false, false, false, false, false, false, false, false, false, false, false, false, false, false, false, false, false, false, false, false, false, false, false, false, false, false]"
      - "decl f75: <80>"
      - "  retn 0"
      - "decl f76: <81>"
      - "  retn [0, 0, 0, 0, 0, 0, 0, 0, 0, 0, 0, 0, 0, 0, 0, 0]"
      - "decl f77: <82>"
      - "  retn 0"
      - "decl f78: <83>"
      - "  retn [false, false, false, false, false, false, false, false, false, false, false, false, false, false, false, false, false, false, false, false, false, false, false, false, false, false, false, false, false, false, false, false, false, false, false, false, false, false, false, false, false, false, false, false, false, false, false, false, false, false, false, false, false, false, false, false, false, false, false, false, false, false, false, false, false, false, false, false, false, false, false, false, false, false, false, false, false, false, false, false, false, false, false, false, false, false, false, false, false, false, false, false, false, false, false, false, false, false, false, false, false, false, false, false, false, false, false, false, false, false, false, false, false, false, false, false, false, false, false, false, false, false, false, false, false, false, false, false]"
      - "decl f79: <84>"
      - "  retn 0"
      - "decl f80: <85>"
      - "  retn [0, 0, 0, 0, 0, 0, 0, 0, 0, 0, 0, 0, 0, 0, 0, 0]"
      - "decl f81: <86>"
      - "  retn 0"
      - "decl f82: <87>"
      - "  retn [false, false, false, false, false, false, false, false]"
      - "decl f83: <88>"
      - "  retn 0"
      - "decl f84: <89>"
      - "  retn [0]"
      - "decl f85: <90>"
      - "  retn 0"
      - "decl f86: <91>"
      - "  retn [false, false, false, false, false, false, false, false]"
      - "decl f87: <92>"
      - "  retn 0"
      - "decl f88: <93>"
      - "  retn [0]"
      - "decl f89: <94>"
      - "  retn 0"
      - "decl f90: <95>"
      - "  retn [false, false, false, false, false, false, false, false, false, false, false, false, false, false, false, false]"
      - "decl f91: <96>"
      - "  retn 0"
      - "decl f92: <97>"
      - "  retn [0, 0]"
      - "decl f93: <98>"
      - "  retn 0"
      - "decl f94: <99>"
      - "  retn [false, false, false, false, false, false, false, false, false, false, false, false, false, false, false, false]"
      - "decl f95: <100>"
      - "  retn 0"
      - "decl f96: <101>"
      - "  retn [0, 0]"
      - "decl f97: <102>"
      - "  retn 0"
      - "decl f98: <103>"
      - "  retn [false, false, false, false, false, false, false, false, false, false, false, false, false, false, false, false, false, false, false, false, false, false, false, false, false, false, false, false, false, false, false, false]"
      - "decl f99: <104>"
      - "  retn 0"
      - "decl f100: <105>"
      - "  retn [0, 0, 0, 0]"
      - "decl f101: <106>"
      - "  retn 0"
      - "decl f102: <107>"
      - "  retn [false, false, false, false, false, false, false, false, false, false, false, false, false, false, false, false, false, false, false, false, false, false, false, false, false, false, false, false, false, false, false, false]"
      - "decl f103: <108>"
      - "  retn 0"
      - "decl f104: <109>"
      - "  retn [0, 0, 0, 0]"
      - "decl f105: <110>"
      - "  retn 0"
      - "decl f106: <111>"
      - "  retn [false, false, false, false, false, false, false, false, false, false, false, false, false, false, false, false, false, false, false, false, false, false, false, false, false, false, false, false, false, false, false, false, false, false, false, false, false, false, false, false, false, false, false, false, false, false, false, false, false, false, false, false, false, false, false, false, false, false, false, false, false, false, false, false]"
      - "decl f107: <112>"
      - "  retn 0"
      - "decl f108: <113>"
      - "  retn [0, 0, 0, 0, 0, 0, 0, 0]"
      - "decl f109: <114>"
      - "  retn 0"
      - "decl f110: <115>"
      - "  retn [false, false, false, false, false, false, false, false, false, false, false, false, false, false, false, false, false, false, false, false, false, false, false, false, false, false, false, false, false, false, false, false, false, false, false, false, false, false, false, false, false, false, false, false, false, false, false, false, false, false, false, false, false, false, false, false, false, false, false, false, false, false, false, false]"
      - "decl f111: <116>"
      - "  retn 0"
      - "decl f112: <117>"
      - "  retn [0, 0, 0, 0, 0, 0, 0, 0]"
      - "decl f113: <118>"
      - "  retn 0"
      - "decl f114: <119>"
      - "  retn [false, false, false, false, false, false, false, false, false, false, false, false, false, false, false, false, false, false, false, false, false, false, false, false, false, false, false, false, false, false, false, false, false, false, false, false, false, false, false, false, false, false, false, false, false, false, false, false, false, false, false, false, false, false, false, false, false, false, false, false, false, false, false, false, false, false, false, false, false, false, false, false, false, false, false, false, false, false, false, false, false, false, false, false, false, false, false, false, false, false, false, false, false, false, false, false, false, false, false, false, false, false, false, false, false, false, false, false, false, false, false, false, false, false, false, false, false, false, false, false, false, false, false, false, false, false, false, false]"
      - "decl f115: <120>"
      - "  retn 0"
      - "decl f116: <121>"
      - "  retn [0, 0, 0, 0, 0, 0, 0, 0, 0, 0, 0, 0, 0, 0, 0, 0]"
      - "decl f117: <122>"
      - "  retn 0"
      - "decl f118: <123>"
      - "  retn [false, false, false, false, false, false, false, false, false, false, false, false, false, false, false, false, false, false, false, false, false, false, false, false, false, false, false, false, false, false, false, false, false, false, false, false, false, false, false, false, false, false, false, false, false, false, false, false, false, false, false, false, false, false, false, false, false, false, false, false, false, false, false, false, false, false, false, false, false, false, false, false, false, false, false, false, false, false, false, false, false, false, false, false, false, false, false, false, false, false, false, false, false, false, false, false, false, false, false, false, false, false, false, false, false, false, false, false, false, false, false, false, false, false, false, false, false, false, false, false, false, false, false, false, false, false, false, false]"
      - "decl f119: <124>"
      - "  retn 0"
      - "decl f120: <125>"
      - "  retn [0, 0, 0, 0, 0, 0, 0, 0, 0, 0, 0, 0, 0, 0, 0, 0]"
      - "decl f121: <126>"
      - "  retn 0"
      - ""
    output:
      - input_file: input/dummy.in
        output:
          registers:
            r0:
              type: bool
              value: "true"
<<<<<<< HEAD
    initial_ast: c6e474eab294b3fd43919f23a88edde56dc3b554a37e6d29ce2e725e15e228c1
    imports_resolved_ast: 9c1a44460d4cb98ae50b8e3ce1ffa01583ff078b56f60ca00a89e03dc17dfd4c
    canonicalized_ast: 567513c29d5831c54a4858238c83f1d557b048715aff541c184d78c8fb129d0b
    type_inferenced_ast: a7de69b8c5ad0fde878bc1af67f69832398ba9925740f449e89c52aaa941f159
=======
    initial_ast: f1bb823b28c0f7a37b2ac34e077c4d6cde668e07d7784fc635528aa1cbc9b4f4
    imports_resolved_ast: 75cb1b82432d29578f613cd5367ea79e8ebd0652292fd54baeff57d6244e979f
    canonicalized_ast: 61f24f0d5beb82c513b189b186cd868344cccc4f79e7991bb73d827b8fe2a28d
    type_inferenced_ast: 0eba09be91429894dcaf0e5cb0fabb2ea8a1d8e663017373bc0c0c164ce217c2
>>>>>>> 03f78d56
<|MERGE_RESOLUTION|>--- conflicted
+++ resolved
@@ -266,14 +266,7 @@
             r0:
               type: bool
               value: "true"
-<<<<<<< HEAD
-    initial_ast: c6e474eab294b3fd43919f23a88edde56dc3b554a37e6d29ce2e725e15e228c1
-    imports_resolved_ast: 9c1a44460d4cb98ae50b8e3ce1ffa01583ff078b56f60ca00a89e03dc17dfd4c
-    canonicalized_ast: 567513c29d5831c54a4858238c83f1d557b048715aff541c184d78c8fb129d0b
-    type_inferenced_ast: a7de69b8c5ad0fde878bc1af67f69832398ba9925740f449e89c52aaa941f159
-=======
-    initial_ast: f1bb823b28c0f7a37b2ac34e077c4d6cde668e07d7784fc635528aa1cbc9b4f4
-    imports_resolved_ast: 75cb1b82432d29578f613cd5367ea79e8ebd0652292fd54baeff57d6244e979f
-    canonicalized_ast: 61f24f0d5beb82c513b189b186cd868344cccc4f79e7991bb73d827b8fe2a28d
-    type_inferenced_ast: 0eba09be91429894dcaf0e5cb0fabb2ea8a1d8e663017373bc0c0c164ce217c2
->>>>>>> 03f78d56
+    initial_ast: 55d5af986fa75eeb689560be17fa75ab947a177597371d2a78a1bdd7ca80989a
+    imports_resolved_ast: eda7490a1689a26f4c5e6bd3bf045d14877ea7ae012d21478e400cc33a0bf156
+    canonicalized_ast: ccffe1ce428239b28f34edfd66f2f9c4e3c33c9b2538da7f5103344dbebf5379
+    type_inferenced_ast: a5e0d874c8b8e0c40456f9c6f7cb7e0ba55ee70d885f3e935d34cfc932658195