---
namespace: Compile
expectation: Pass
outputs:
  - circuit:
      num_public_variables: 0
      num_private_variables: 48
      num_constraints: 48
      at: 53dbfcb7e29121283419205dc41c0a4e293c951fa319b462bf96ca3710658611
      bt: 19f63f048bcf73a8b1c2d09d61e106ad39c441ccfd97c261340f8737dc946516
      ct: 756256783f6e7af8d9aae7908399f1b283876c38715e1b94f651f5f56c7e6f57
    ir:
      - "decl f0: <0>"
      - "  store &v1, ((v0), (), (), ())"
      - "  store &v3, [1, 1, 1, 1]"
      - "  eq &v4, v2, [1, 1, 1]"
      - "  retn v4"
      - ""
    output:
      - input_file: input/three_ones.in
        output:
          registers:
            x:
              type: bool
              value: "true"
<<<<<<< HEAD
    initial_ast: 7fc35ad95f3430981d86533dc1ef10c39fdb9b0a572f320068e1f2dec534f050
    imports_resolved_ast: 7fc35ad95f3430981d86533dc1ef10c39fdb9b0a572f320068e1f2dec534f050
    canonicalized_ast: 7fc35ad95f3430981d86533dc1ef10c39fdb9b0a572f320068e1f2dec534f050
    type_inferenced_ast: b3c80a5888ffb955228051f8745a8027d2f81aecc2bb99405696be0d4bf02e89
=======
    initial_ast: 0e4761ba1228f0a490b51ff2c31df33f623a08d32f62833d64859ca103689f4a
    imports_resolved_ast: 1b2ba53d65d93c8ba810f1b2c241773e9d901aa987885ccd7db7b7ca606c5dc1
    canonicalized_ast: 1b2ba53d65d93c8ba810f1b2c241773e9d901aa987885ccd7db7b7ca606c5dc1
    type_inferenced_ast: 886c9c3d37af3f6d951268eaeddc5c68e1674237dbaf11eb7c76dfdb23e5ece3
>>>>>>> 0e96bf8d
<|MERGE_RESOLUTION|>--- conflicted
+++ resolved
@@ -4,18 +4,11 @@
 outputs:
   - circuit:
       num_public_variables: 0
-      num_private_variables: 48
-      num_constraints: 48
-      at: 53dbfcb7e29121283419205dc41c0a4e293c951fa319b462bf96ca3710658611
-      bt: 19f63f048bcf73a8b1c2d09d61e106ad39c441ccfd97c261340f8737dc946516
-      ct: 756256783f6e7af8d9aae7908399f1b283876c38715e1b94f651f5f56c7e6f57
-    ir:
-      - "decl f0: <0>"
-      - "  store &v1, ((v0), (), (), ())"
-      - "  store &v3, [1, 1, 1, 1]"
-      - "  eq &v4, v2, [1, 1, 1]"
-      - "  retn v4"
-      - ""
+      num_private_variables: 47
+      num_constraints: 47
+      at: 9034e7c6c2ae58e279196614600093d655bcdad8237302b84a66e63ec1c2f00e
+      bt: f23a0442b41c8901611d5f1a9a8493a0cb03c68e183a81a1b88c5a6600fa7420
+      ct: ad66abc1bf940dbc76573c0a516ebf633c1411f9997101d86ded0faff025d52c
     output:
       - input_file: input/three_ones.in
         output:
@@ -23,14 +16,7 @@
             x:
               type: bool
               value: "true"
-<<<<<<< HEAD
-    initial_ast: 7fc35ad95f3430981d86533dc1ef10c39fdb9b0a572f320068e1f2dec534f050
-    imports_resolved_ast: 7fc35ad95f3430981d86533dc1ef10c39fdb9b0a572f320068e1f2dec534f050
-    canonicalized_ast: 7fc35ad95f3430981d86533dc1ef10c39fdb9b0a572f320068e1f2dec534f050
-    type_inferenced_ast: b3c80a5888ffb955228051f8745a8027d2f81aecc2bb99405696be0d4bf02e89
-=======
     initial_ast: 0e4761ba1228f0a490b51ff2c31df33f623a08d32f62833d64859ca103689f4a
     imports_resolved_ast: 1b2ba53d65d93c8ba810f1b2c241773e9d901aa987885ccd7db7b7ca606c5dc1
     canonicalized_ast: 1b2ba53d65d93c8ba810f1b2c241773e9d901aa987885ccd7db7b7ca606c5dc1
-    type_inferenced_ast: 886c9c3d37af3f6d951268eaeddc5c68e1674237dbaf11eb7c76dfdb23e5ece3
->>>>>>> 0e96bf8d
+    type_inferenced_ast: 886c9c3d37af3f6d951268eaeddc5c68e1674237dbaf11eb7c76dfdb23e5ece3