--- conflicted
+++ resolved
@@ -23,13 +23,7 @@
               type: bool
               value: "true"
     initial_ast: 179f9ab7b8580d2b14951cfb0b9bb8d8e6c65e29eb482884cf0540eebc69ad70
-<<<<<<< HEAD
+    ir: 1d5941b1e88949d545b380b8a336abecbe825c98fd0ef66d16d8b307eaf8c818
     imports_resolved_ast: e021d080edf5f84cbf110962cc554eae6aa298953bfbc057bfa2f5241489a8ae
     canonicalized_ast: 69aa51e36f234d8ba0bc497bb086e594ef44d2091cb373a51c45fbcc92967238
-    type_inferenced_ast: b0da0c3e38c1ac51e9882dbf983a4eb9ef577059cab96fdcaa22b59feda545c0
-=======
-    ir: 1d5941b1e88949d545b380b8a336abecbe825c98fd0ef66d16d8b307eaf8c818
-    imports_resolved_ast: 7e47540af6fbd1f8a551038359595dc2efd40800c71e7dac466126a7f7780f0e
-    canonicalized_ast: 05c4307bd299483b2757bf5597be684e3074316e220bd3fd034885db9a1b0e02
-    type_inferenced_ast: 1c9d496e43647423b173992204068b2958cb718da258418a773e904c6ebd44ef
->>>>>>> 3626fbdb
+    type_inferenced_ast: b0da0c3e38c1ac51e9882dbf983a4eb9ef577059cab96fdcaa22b59feda545c0