---
namespace: Compile
expectation: Pass
outputs:
<<<<<<< HEAD
  - "Failed to parse string. Parsing Error: VerboseError { errors: [(\"\", Nom(MapRes))] }"
=======
  - output:
      - initial_input_ast: b31dfe6cd2720310b35822c841634998be88bc3f57fc4a22375b567a92f46133
    initial_ast: b53da8bc866fd4baadc69f2f265563d8be0e1a64a11f8aea8bae4123217d63c8
    unrolled_ast: b53da8bc866fd4baadc69f2f265563d8be0e1a64a11f8aea8bae4123217d63c8
    ssa_ast: eb7fa346f12149354d7521f979a1f4a8a12fd646001a646f6bb92422135693b0
>>>>>>> 4d180312
<|MERGE_RESOLUTION|>--- conflicted
+++ resolved
@@ -2,12 +2,8 @@
 namespace: Compile
 expectation: Pass
 outputs:
-<<<<<<< HEAD
-  - "Failed to parse string. Parsing Error: VerboseError { errors: [(\"\", Nom(MapRes))] }"
-=======
   - output:
       - initial_input_ast: b31dfe6cd2720310b35822c841634998be88bc3f57fc4a22375b567a92f46133
     initial_ast: b53da8bc866fd4baadc69f2f265563d8be0e1a64a11f8aea8bae4123217d63c8
     unrolled_ast: b53da8bc866fd4baadc69f2f265563d8be0e1a64a11f8aea8bae4123217d63c8
-    ssa_ast: eb7fa346f12149354d7521f979a1f4a8a12fd646001a646f6bb92422135693b0
->>>>>>> 4d180312
+    ssa_ast: eb7fa346f12149354d7521f979a1f4a8a12fd646001a646f6bb92422135693b0