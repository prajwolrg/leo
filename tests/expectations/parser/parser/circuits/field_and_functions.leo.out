---
namespace: Parse
expectation: Pass
outputs:
  - name: ""
    expected_input: []
    import_statements: []
    imports: {}
    aliases: {}
    circuits:
      "{\"name\":\"X\",\"span\":\"{\\\"line_start\\\":3,\\\"line_stop\\\":3,\\\"col_start\\\":9,\\\"col_stop\\\":10,\\\"path\\\":\\\"\\\",\\\"content\\\":\\\"circuit X {\\\"}\"}":
        circuit_name: "{\"name\":\"X\",\"span\":\"{\\\"line_start\\\":3,\\\"line_stop\\\":3,\\\"col_start\\\":9,\\\"col_stop\\\":10,\\\"path\\\":\\\"\\\",\\\"content\\\":\\\"circuit X {\\\"}\"}"
        members:
          - CircuitConst:
              - "{\"name\":\"a\",\"span\":\"{\\\"line_start\\\":4,\\\"line_stop\\\":4,\\\"col_start\\\":18,\\\"col_stop\\\":19,\\\"path\\\":\\\"\\\",\\\"content\\\":\\\"    static const a: u8 = 10;\\\"}\"}"
              - IntegerType: U8
              - Value:
                  Implicit:
                    - "10"
                    - line_start: 4
                      line_stop: 4
                      col_start: 26
                      col_stop: 28
                      path: ""
                      content: "    static const a: u8 = 10;"
          - CircuitVariable:
              - "{\"name\":\"x\",\"span\":\"{\\\"line_start\\\":5,\\\"line_stop\\\":5,\\\"col_start\\\":5,\\\"col_stop\\\":6,\\\"path\\\":\\\"\\\",\\\"content\\\":\\\"    x: u32,\\\"}\"}"
              - IntegerType: U32
          - CircuitVariable:
              - "{\"name\":\"y\",\"span\":\"{\\\"line_start\\\":6,\\\"line_stop\\\":6,\\\"col_start\\\":5,\\\"col_stop\\\":6,\\\"path\\\":\\\"\\\",\\\"content\\\":\\\"    y: u32\\\"}\"}"
              - IntegerType: U32
          - CircuitFunction:
<<<<<<< HEAD
              annotations: []
              identifier: "{\"name\":\"x\",\"span\":\"{\\\"line_start\\\":7,\\\"line_stop\\\":7,\\\"col_start\\\":14,\\\"col_stop\\\":15,\\\"path\\\":\\\"\\\",\\\"content\\\":\\\"    function x() {\\\"}\"}"
=======
              annotations: {}
              identifier: "{\"name\":\"x\",\"span\":\"{\\\"line_start\\\":6,\\\"line_stop\\\":6,\\\"col_start\\\":14,\\\"col_stop\\\":15,\\\"path\\\":\\\"\\\",\\\"content\\\":\\\"    function x() {\\\"}\"}"
>>>>>>> b7805c16
              input: []
              const_: false
              output: ~
              core_mapping: ~
              block:
                statements:
                  - Return:
                      expression:
                        TupleInit:
                          elements: []
                          span:
                            line_start: 8
                            line_stop: 8
                            col_start: 16
                            col_stop: 18
                            path: ""
                            content: "        return ();"
                      span:
                        line_start: 8
                        line_stop: 8
                        col_start: 9
                        col_stop: 18
                        path: ""
                        content: "        return ();"
                span:
                  line_start: 7
                  line_stop: 9
                  col_start: 18
                  col_stop: 6
                  path: ""
                  content: "    function x() {\n         ...\n    }"
              span:
                line_start: 7
                line_stop: 9
                col_start: 5
                col_stop: 6
                path: ""
                content: "    function x() {\n         ...\n    }"
          - CircuitFunction:
<<<<<<< HEAD
              annotations: []
              identifier: "{\"name\":\"y\",\"span\":\"{\\\"line_start\\\":10,\\\"line_stop\\\":10,\\\"col_start\\\":14,\\\"col_stop\\\":15,\\\"path\\\":\\\"\\\",\\\"content\\\":\\\"    function y() {\\\"}\"}"
=======
              annotations: {}
              identifier: "{\"name\":\"y\",\"span\":\"{\\\"line_start\\\":9,\\\"line_stop\\\":9,\\\"col_start\\\":14,\\\"col_stop\\\":15,\\\"path\\\":\\\"\\\",\\\"content\\\":\\\"    function y() {\\\"}\"}"
>>>>>>> b7805c16
              input: []
              const_: false
              output: ~
              core_mapping: ~
              block:
                statements:
                  - Return:
                      expression:
                        TupleInit:
                          elements: []
                          span:
                            line_start: 11
                            line_stop: 11
                            col_start: 16
                            col_stop: 18
                            path: ""
                            content: "        return ();"
                      span:
                        line_start: 11
                        line_stop: 11
                        col_start: 9
                        col_stop: 18
                        path: ""
                        content: "        return ();"
                span:
                  line_start: 10
                  line_stop: 12
                  col_start: 18
                  col_stop: 6
                  path: ""
                  content: "    function y() {\n         ...\n    }"
              span:
                line_start: 10
                line_stop: 12
                col_start: 5
                col_stop: 6
                path: ""
                content: "    function y() {\n         ...\n    }"
    global_consts: {}
    functions: {}<|MERGE_RESOLUTION|>--- conflicted
+++ resolved
@@ -17,12 +17,13 @@
               - Value:
                   Implicit:
                     - "10"
-                    - line_start: 4
-                      line_stop: 4
-                      col_start: 26
-                      col_stop: 28
-                      path: ""
-                      content: "    static const a: u8 = 10;"
+                    - span:
+                        line_start: 4
+                        line_stop: 4
+                        col_start: 26
+                        col_stop: 28
+                        path: ""
+                        content: "    static const a: u8 = 10;"
           - CircuitVariable:
               - "{\"name\":\"x\",\"span\":\"{\\\"line_start\\\":5,\\\"line_stop\\\":5,\\\"col_start\\\":5,\\\"col_stop\\\":6,\\\"path\\\":\\\"\\\",\\\"content\\\":\\\"    x: u32,\\\"}\"}"
               - IntegerType: U32
@@ -30,13 +31,8 @@
               - "{\"name\":\"y\",\"span\":\"{\\\"line_start\\\":6,\\\"line_stop\\\":6,\\\"col_start\\\":5,\\\"col_stop\\\":6,\\\"path\\\":\\\"\\\",\\\"content\\\":\\\"    y: u32\\\"}\"}"
               - IntegerType: U32
           - CircuitFunction:
-<<<<<<< HEAD
-              annotations: []
+              annotations: {}
               identifier: "{\"name\":\"x\",\"span\":\"{\\\"line_start\\\":7,\\\"line_stop\\\":7,\\\"col_start\\\":14,\\\"col_stop\\\":15,\\\"path\\\":\\\"\\\",\\\"content\\\":\\\"    function x() {\\\"}\"}"
-=======
-              annotations: {}
-              identifier: "{\"name\":\"x\",\"span\":\"{\\\"line_start\\\":6,\\\"line_stop\\\":6,\\\"col_start\\\":14,\\\"col_stop\\\":15,\\\"path\\\":\\\"\\\",\\\"content\\\":\\\"    function x() {\\\"}\"}"
->>>>>>> b7805c16
               input: []
               const_: false
               output: ~
@@ -76,13 +72,8 @@
                 path: ""
                 content: "    function x() {\n         ...\n    }"
           - CircuitFunction:
-<<<<<<< HEAD
-              annotations: []
+              annotations: {}
               identifier: "{\"name\":\"y\",\"span\":\"{\\\"line_start\\\":10,\\\"line_stop\\\":10,\\\"col_start\\\":14,\\\"col_stop\\\":15,\\\"path\\\":\\\"\\\",\\\"content\\\":\\\"    function y() {\\\"}\"}"
-=======
-              annotations: {}
-              identifier: "{\"name\":\"y\",\"span\":\"{\\\"line_start\\\":9,\\\"line_stop\\\":9,\\\"col_start\\\":14,\\\"col_stop\\\":15,\\\"path\\\":\\\"\\\",\\\"content\\\":\\\"    function y() {\\\"}\"}"
->>>>>>> b7805c16
               input: []
               const_: false
               output: ~
