circuit Foo {
  f: u8,
  y: (u8, u8),

  function z (mut self) -> u16 {
    self.y.0 += 1u8;
    return 1u16
  }
}
function main() {
  let x = 10u32;
  x += 20;
  console.assert(x == 30u32);

  let y = [1u8, 2u8];
  y[0] += 3u8;
  console.assert(y[0] == 4u8);

  let z = (1u8, 2u8);
  z.1 += 3u8;
  console.assert(z.1 == 5u8);

  let foo = Foo { f: 6u8, y: (1u8, 1u8) };
  foo.f += 2u8;
  console.assert(foo.f == 8u8);

<<<<<<< HEAD
  let complex = 2u8;
  complex += 22u8 - 2u8+ 1u8;
  console.assert(complex == 23u8);
=======
  let a = [[0u8; 1]; 4];
  a[2][0] += 1u8;
  console.assert(a[2][0] == 1u8);

  let b = [0u8; (4, 1)];
  b[2][0] += 1u8;
  console.assert(a[2][0] == 1u8);
>>>>>>> b6c5f4d6
}<|MERGE_RESOLUTION|>--- conflicted
+++ resolved
@@ -24,11 +24,9 @@
   foo.f += 2u8;
   console.assert(foo.f == 8u8);
 
-<<<<<<< HEAD
   let complex = 2u8;
   complex += 22u8 - 2u8+ 1u8;
   console.assert(complex == 23u8);
-=======
   let a = [[0u8; 1]; 4];
   a[2][0] += 1u8;
   console.assert(a[2][0] == 1u8);
@@ -36,5 +34,4 @@
   let b = [0u8; (4, 1)];
   b[2][0] += 1u8;
   console.assert(a[2][0] == 1u8);
->>>>>>> b6c5f4d6
 }