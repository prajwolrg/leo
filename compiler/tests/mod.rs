// Copyright (C) 2019-2021 Aleo Systems Inc.
// This file is part of the Leo library.

// The Leo library is free software: you can redistribute it and/or modify
// it under the terms of the GNU General Public License as published by
// the Free Software Foundation, either version 3 of the License, or
// (at your option) any later version.

// The Leo library is distributed in the hope that it will be useful,
// but WITHOUT ANY WARRANTY; without even the implied warranty of
// MERCHANTABILITY or FITNESS FOR A PARTICULAR PURPOSE. See the
// GNU General Public License for more details.

// You should have received a copy of the GNU General Public License
// along with the Leo library. If not, see <https://www.gnu.org/licenses/>.

// allow the use of EdwardsTestCompiler::parse_program_from_string for tests

#![allow(deprecated)]

pub mod canonicalization;
<<<<<<< HEAD
pub mod char;
pub mod circuits;
pub mod compiler;
pub mod console;
pub mod core;
pub mod definition;
// pub mod field;
pub mod function;
// pub mod group;
pub mod import;
pub mod input_files;
pub mod integers;
pub mod mutability;
pub mod statements;
pub mod syntax;
pub mod tuples;
=======
>>>>>>> c11ca982
pub mod type_inference;

use leo_asg::{new_alloc_context, new_context, AsgContext};
use leo_compiler::{
    compiler::Compiler,
    errors::CompilerError,
    group::targets::edwards_bls12::EdwardsGroupType,
    ConstrainedValue,
    OutputBytes,
};

use snarkvm_curves::edwards_bls12::Fq;
use snarkvm_r1cs::TestConstraintSystem;

use std::path::PathBuf;

pub const TEST_OUTPUT_DIRECTORY: &str = "/output/";
const EMPTY_FILE: &str = "";

pub type EdwardsTestCompiler = Compiler<'static, Fq, EdwardsGroupType>;
pub type EdwardsConstrainedValue = ConstrainedValue<'static, Fq, EdwardsGroupType>;

//convenience function for tests, leaks memory
pub(crate) fn make_test_context() -> AsgContext<'static> {
    let allocator = Box::leak(Box::new(new_alloc_context()));
    new_context(allocator)
}

fn new_compiler() -> EdwardsTestCompiler {
    let program_name = "test".to_string();
    let path = PathBuf::from("/test/src/main.leo");
    let output_dir = PathBuf::from(TEST_OUTPUT_DIRECTORY);

    EdwardsTestCompiler::new(program_name, path, output_dir, make_test_context(), None)
}

pub(crate) fn parse_program(program_string: &str) -> Result<EdwardsTestCompiler, CompilerError> {
    let mut compiler = new_compiler();

    compiler.parse_program_from_string(program_string)?;

    Ok(compiler)
}

pub fn parse_program_with_input(
    program_string: &str,
    input_string: &str,
) -> Result<EdwardsTestCompiler, CompilerError> {
    let mut compiler = new_compiler();
    let path = PathBuf::new();

    compiler.parse_input(input_string, &path, EMPTY_FILE, &path)?;
    compiler.parse_program_from_string(program_string)?;

    Ok(compiler)
}

pub fn parse_program_with_state(
    program_string: &str,
    state_string: &str,
) -> Result<EdwardsTestCompiler, CompilerError> {
    let mut compiler = new_compiler();
    let path = PathBuf::new();

    compiler.parse_input(EMPTY_FILE, &path, state_string, &path)?;
    compiler.parse_program_from_string(program_string)?;

    Ok(compiler)
}

pub fn parse_program_with_input_and_state(
    program_string: &str,
    input_string: &str,
    state_string: &str,
) -> Result<EdwardsTestCompiler, CompilerError> {
    let mut compiler = new_compiler();
    let path = PathBuf::new();

    compiler.parse_input(input_string, &path, state_string, &path)?;
    compiler.parse_program_from_string(&program_string)?;

    Ok(compiler)
}

pub(crate) fn get_output(program: EdwardsTestCompiler) -> OutputBytes {
    // synthesize the circuit on the test constraint system
    let mut cs = TestConstraintSystem::<Fq>::new();
    let output = program.compile_constraints(&mut cs).unwrap();

    // assert the constraint system is satisfied
    assert!(cs.is_satisfied());

    output.into()
}

pub(crate) fn assert_satisfied(program: EdwardsTestCompiler) {
    let empty_output_bytes = include_bytes!("compiler_output/empty.out");
    let res = get_output(program);

    // assert that the output is empty
    assert_eq!(empty_output_bytes, res.bytes().as_slice());
}<|MERGE_RESOLUTION|>--- conflicted
+++ resolved
@@ -19,25 +19,6 @@
 #![allow(deprecated)]
 
 pub mod canonicalization;
-<<<<<<< HEAD
-pub mod char;
-pub mod circuits;
-pub mod compiler;
-pub mod console;
-pub mod core;
-pub mod definition;
-// pub mod field;
-pub mod function;
-// pub mod group;
-pub mod import;
-pub mod input_files;
-pub mod integers;
-pub mod mutability;
-pub mod statements;
-pub mod syntax;
-pub mod tuples;
-=======
->>>>>>> c11ca982
 pub mod type_inference;
 
 use leo_asg::{new_alloc_context, new_context, AsgContext};
