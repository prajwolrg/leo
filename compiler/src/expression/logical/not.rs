--- conflicted
+++ resolved
@@ -21,13 +21,8 @@
 
 use snarkvm_models::curves::PrimeField;
 
-<<<<<<< HEAD
-pub fn evaluate_not<F: PrimeField, G: GroupType<F>>(
-    value: ConstrainedValue<F, G>,
-=======
-pub fn evaluate_not<'a, F: Field + PrimeField, G: GroupType<F>>(
+pub fn evaluate_not<'a, F: PrimeField, G: GroupType<F>>(
     value: ConstrainedValue<'a, F, G>,
->>>>>>> b73c1461
     span: &Span,
 ) -> Result<ConstrainedValue<'a, F, G>, BooleanError> {
     match value {
