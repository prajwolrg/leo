--- conflicted
+++ resolved
@@ -24,11 +24,7 @@
     gadgets::{r1cs::ConstraintSystem, utilities::boolean::Boolean},
 };
 
-<<<<<<< HEAD
-pub fn enforce_or<F: PrimeField, G: GroupType<F>, CS: ConstraintSystem<F>>(
-=======
-pub fn enforce_or<'a, F: Field + PrimeField, G: GroupType<F>, CS: ConstraintSystem<F>>(
->>>>>>> b73c1461
+pub fn enforce_or<'a, F: PrimeField, G: GroupType<F>, CS: ConstraintSystem<F>>(
     cs: &mut CS,
     left: ConstrainedValue<'a, F, G>,
     right: ConstrainedValue<'a, F, G>,
