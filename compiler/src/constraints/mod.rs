--- conflicted
+++ resolved
@@ -13,16 +13,11 @@
 
 pub mod field;
 
-<<<<<<< HEAD
 pub mod integer;
 pub use integer::*;
 
-pub(crate) mod field;
-pub(crate) use field::*;
-=======
 pub mod generate_constraints;
 pub use self::generate_constraints::*;
->>>>>>> ee2db05b
 
 pub mod group;
 
