--- conflicted
+++ resolved
@@ -87,11 +87,7 @@
 
     for (test_name, test) in tests.into_iter() {
         let cs = &mut TestConstraintSystem::<F>::new();
-<<<<<<< HEAD
         let full_test_name = format!("{}::{}", program_name.clone(), test_name);
-=======
-        let full_test_name = format!("{}::{}", program_name, test_name);
->>>>>>> ae5f2f7b
         let mut output_file_name = program_name.clone();
 
         // get input file name from annotation or use test_name
