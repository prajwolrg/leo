[package]
name = "leo-compiler"
version = "1.4.0"
authors = [ "The Aleo Team <hello@aleo.org>" ]
description = "Compiler of the Leo programming language"
homepage = "https://aleo.org"
repository = "https://github.com/AleoHQ/leo"
keywords = [
  "aleo",
  "cryptography",
  "leo",
  "programming-language",
  "zero-knowledge"
]
categories = [ "cryptography::cryptocurrencies", "web-programming" ]
include = [ "Cargo.toml", "src", "README.md", "LICENSE.md" ]
license = "GPL-3.0"
edition = "2018"

[dependencies.leo-ast]
path = "../ast"
version = "1.4.0"

[dependencies.leo-imports]
path = "../imports"
version = "1.4.0"

[dependencies.leo-input]
path = "../input"
version = "1.4.0"

[dependencies.leo-package]
path = "../package"
version = "1.4.0"

[dependencies.leo-state]
path = "../state"
version = "1.4.0"

[dependencies.leo-asg]
path = "../asg"
version = "1.4.0"

[dependencies.leo-parser]
path = "../parser"
version = "1.4.0"

[dependencies.leo-asg-passes]
path = "../asg-passes"
version = "1.4.0"

<<<<<<< HEAD
[dependencies.leo-synthesizer]
path = "../synthesizer"
version = "1.4.0"
=======
[dependencies.tendril]
version = "0.4"
>>>>>>> 7e83de8d

[dependencies.snarkvm-curves]
version = "0.2.2"
default-features = false

[dependencies.snarkvm-fields]
version = "0.2.2"
default-features = false

[dependencies.snarkvm-dpc]
version = "0.2.2"
default-features = false

[dependencies.snarkvm-gadgets]
version = "0.2.2"
default-features = false

[dependencies.snarkvm-r1cs]
version = "0.2.2"
default-features = false

[dependencies.snarkvm-utilities]
version = "0.2.2"

[dependencies.bincode]
version = "1.3"

[dependencies.hex]
version = "0.4.2"

[dependencies.indexmap]
version = "1.6.2"
features = [ "serde-1" ]

[dependencies.pest]
version = "2.0"

[dependencies.rand]
version = "0.8"

[dependencies.serde]
version = "1.0"

[dependencies.sha2]
version = "0.9"

[dependencies.thiserror]
version = "1.0"

[dependencies.tracing]
version = "0.1"

[dev-dependencies.num-bigint]
version = "0.4"

[dev-dependencies.rand_core]
version = "0.6.2"

[dev-dependencies.rand_xorshift]
version = "0.3"
default-features = false

[dev-dependencies.snarkvm-algorithms]
version = "0.2.2"
default-features = false

[dev-dependencies.tempfile]
version = "3.0.4"

[dev-dependencies.serde_yaml]
version = "0.8"

[dev-dependencies.leo-test-framework]
path = "../test-framework"
version = "1.4.0"

[features]
default = [ ]
ci_skip = [ "leo-ast/ci_skip" ]<|MERGE_RESOLUTION|>--- conflicted
+++ resolved
@@ -49,14 +49,12 @@
 path = "../asg-passes"
 version = "1.4.0"
 
-<<<<<<< HEAD
 [dependencies.leo-synthesizer]
 path = "../synthesizer"
 version = "1.4.0"
-=======
+
 [dependencies.tendril]
 version = "0.4"
->>>>>>> 7e83de8d
 
 [dependencies.snarkvm-curves]
 version = "0.2.2"
