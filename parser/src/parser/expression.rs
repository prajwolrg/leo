// Copyright (C) 2019-2021 Aleo Systems Inc.
// This file is part of the Leo library.

// The Leo library is free software: you can redistribute it and/or modify
// it under the terms of the GNU General Public License as published by
// the Free Software Foundation, either version 3 of the License, or
// (at your option) any later version.

// The Leo library is distributed in the hope that it will be useful,
// but WITHOUT ANY WARRANTY; without even the implied warranty of
// MERCHANTABILITY or FITNESS FOR A PARTICULAR PURPOSE. See the
// GNU General Public License for more details.

// You should have received a copy of the GNU General Public License
// along with the Leo library. If not, see <https://www.gnu.org/licenses/>.

use tendril::format_tendril;

use super::*;

const INT_TYPES: &[Token] = &[
    Token::I8,
    Token::I16,
    Token::I32,
    Token::I64,
    Token::I128,
    Token::U8,
    Token::U16,
    Token::U32,
    Token::U64,
    Token::U128,
    Token::Field,
    Token::Group,
];

impl ParserContext {
    ///
    /// Returns an [`Expression`] AST node if the next token is an expression.
    /// Includes circuit init expressions.
    ///
    pub fn parse_expression(&mut self) -> SyntaxResult<Expression> {
        // Store current parser state.
        let prior_fuzzy_state = self.fuzzy_struct_state;

        // Allow circuit init expressions.
        self.fuzzy_struct_state = false;

        // Parse expression.
        let result = self.parse_conditional_expression();

        // Restore prior parser state.
        self.fuzzy_struct_state = prior_fuzzy_state;

        result
    }

    ///
    /// Returns an [`Expression`] AST node if the next tokens represent
    /// a ternary expression. May or may not include circuit init expressions.
    ///
    /// Otherwise, tries to parse the next token using [`parse_disjunctive_expression`].
    ///
    pub fn parse_conditional_expression(&mut self) -> SyntaxResult<Expression> {
        // Try to parse the next expression. Try BinaryOperation::Or.
        let mut expr = self.parse_disjunctive_expression()?;

        // Parse the rest of the ternary expression.
        if self.eat(Token::Question).is_some() {
            let if_true = self.parse_expression()?;
            self.expect(Token::Colon)?;
            let if_false = self.parse_conditional_expression()?;
            expr = Expression::Ternary(TernaryExpression {
                span: expr.span() + if_false.span(),
                condition: Box::new(expr),
                if_true: Box::new(if_true),
                if_false: Box::new(if_false),
            });
        }
        Ok(expr)
    }

    ///
    /// Returns an [`Expression`] AST node if the next tokens represent
    /// a binary or expression.
    ///
    /// Otherwise, tries to parse the next token using [`parse_conjunctive_expression`].
    ///
    pub fn parse_disjunctive_expression(&mut self) -> SyntaxResult<Expression> {
        let mut expr = self.parse_conjunctive_expression()?;
        while self.eat(Token::Or).is_some() {
            let right = self.parse_conjunctive_expression()?;
            expr = Expression::Binary(BinaryExpression {
                span: expr.span() + right.span(),
                op: BinaryOperation::Or,
                left: Box::new(expr),
                right: Box::new(right),
            })
        }
        Ok(expr)
    }

    ///
    /// Returns an [`Expression`] AST node if the next tokens represent a
    /// binary and expression.
    ///
    /// Otherwise, tries to parse the next token using [`parse_bit_or_expression`].
    ///
    pub fn parse_conjunctive_expression(&mut self) -> SyntaxResult<Expression> {
        let mut expr = self.parse_equality_expression()?;
        while self.eat(Token::And).is_some() {
            let right = self.parse_equality_expression()?;
            expr = Expression::Binary(BinaryExpression {
                span: expr.span() + right.span(),
                op: BinaryOperation::And,
                left: Box::new(expr),
                right: Box::new(right),
            })
        }
        Ok(expr)
    }

    ///
    /// Returns an [`Expression`] AST node if the next tokens represent a
    /// binary bitwise or expression.
    ///
    /// Otherwise, tries to parse the next token using [`parse_bit_xor_expression`].
    ///
    // pub fn parse_bit_or_expression(&mut self) -> SyntaxResult<Expression> {
    //     let mut expr = self.parse_bit_xor_expression()?;
    //     while self.eat(Token::BitOr).is_some() {
    //         let right = self.parse_bit_xor_expression()?;
    //         expr = Expression::Binary(BinaryExpression {
    //             span: expr.span() + right.span(),
    //             op: BinaryOperation::BitOr,
    //             left: Box::new(expr),
    //             right: Box::new(right),
    //         })
    //     }
    //     Ok(expr)
    // }

    ///
    /// Returns an [`Expression`] AST node if the next tokens represent a
    /// binary bitwise xor expression.
    ///
    /// Otherwise, tries to parse the next token using [`parse_bit_and_expression`].
    ///
    // pub fn parse_bit_xor_expression(&mut self) -> SyntaxResult<Expression> {
    //     let mut expr = self.parse_bit_and_expression()?;
    //     while self.eat(Token::BitXor).is_some() {
    //         let right = self.parse_bit_and_expression()?;
    //         expr = Expression::Binary(BinaryExpression {
    //             span: expr.span() + right.span(),
    //             op: BinaryOperation::BitXor,
    //             left: Box::new(expr),
    //             right: Box::new(right),
    //         })
    //     }
    //     Ok(expr)
    // }

    ///
    /// Returns an [`Expression`] AST node if the next tokens represent a
    /// binary bitwise and expression.
    ///
    /// Otherwise, tries to parse the next token using [`parse_equality_expression`].
    ///
    // pub fn parse_bit_and_expression(&mut self) -> SyntaxResult<Expression> {
    //     let mut expr = self.parse_equality_expression()?;
    //     while self.eat(Token::BitAnd).is_some() {
    //         let right = self.parse_equality_expression()?;
    //         expr = Expression::Binary(BinaryExpression {
    //             span: expr.span() + right.span(),
    //             op: BinaryOperation::BitAnd,
    //             left: Box::new(expr),
    //             right: Box::new(right),
    //         })
    //     }
    //     Ok(expr)
    // }

    ///
    /// Returns an [`Expression`] AST node if the next tokens represent a
    /// binary equals or not equals expression.
    ///
    /// Otherwise, tries to parse the next token using [`parse_ordering_expression`].
    ///
    pub fn parse_equality_expression(&mut self) -> SyntaxResult<Expression> {
        let mut expr = self.parse_ordering_expression()?;
        while let Some(SpannedToken { token: op, .. }) = self.eat_any(&[Token::Eq, Token::NotEq]) {
            let right = self.parse_ordering_expression()?;
            expr = Expression::Binary(BinaryExpression {
                span: expr.span() + right.span(),
                op: match op {
                    Token::Eq => BinaryOperation::Eq,
                    Token::NotEq => BinaryOperation::Ne,
                    _ => unimplemented!(),
                },
                left: Box::new(expr),
                right: Box::new(right),
            })
        }
        Ok(expr)
    }

    ///
    /// Returns an [`Expression`] AST node if the next tokens represent a
    /// binary relational expression: less than, less than or equals, greater than, greater than or equals.
    ///
    /// Otherwise, tries to parse the next token using [`parse_shift_expression`].
    ///    
    pub fn parse_ordering_expression(&mut self) -> SyntaxResult<Expression> {
        let mut expr = self.parse_additive_expression()?;
        while let Some(SpannedToken { token: op, .. }) = self.eat_any(&[Token::Lt, Token::LtEq, Token::Gt, Token::GtEq])
        {
            let right = self.parse_additive_expression()?;
            expr = Expression::Binary(BinaryExpression {
                span: expr.span() + right.span(),
                op: match op {
                    Token::Lt => BinaryOperation::Lt,
                    Token::LtEq => BinaryOperation::Le,
                    Token::Gt => BinaryOperation::Gt,
                    Token::GtEq => BinaryOperation::Ge,
                    _ => unimplemented!(),
                },
                left: Box::new(expr),
                right: Box::new(right),
            })
        }
        Ok(expr)
    }

    ///
    /// Returns an [`Expression`] AST node if the next tokens represent a
    /// binary shift expression.
    ///
    /// Otherwise, tries to parse the next token using [`parse_additive_expression`].
    ///
    // pub fn parse_shift_expression(&mut self) -> SyntaxResult<Expression> {
    //     let mut expr = self.parse_additive_expression()?;
    //     while let Some(SpannedToken { token: op, .. }) = self.eat_any(&[Token::Shl, Token::Shr, Token::ShrSigned]) {
    //         let right = self.parse_additive_expression()?;
    //         expr = Expression::Binary(BinaryExpression {
    //             span: expr.span() + right.span(),
    //             op: match op {
    //                 Token::Shl => BinaryOperation::Shl,
    //                 Token::Shr => BinaryOperation::Shr,
    //                 Token::ShrSigned => BinaryOperation::ShrSigned,
    //                 _ => unimplemented!(),
    //             },
    //             left: Box::new(expr),
    //             right: Box::new(right),
    //         })
    //     }
    //     Ok(expr)
    // }

    ///
    /// Returns an [`Expression`] AST node if the next tokens represent a
    /// binary addition or subtraction expression.
    ///
    /// Otherwise, tries to parse the next token using [`parse_mul_div_pow_expression`].
    ///
    pub fn parse_additive_expression(&mut self) -> SyntaxResult<Expression> {
        let mut expr = self.parse_multiplicative_expression()?;
        while let Some(SpannedToken { token: op, .. }) = self.eat_any(&[Token::Add, Token::Minus]) {
            let right = self.parse_multiplicative_expression()?;
            expr = Expression::Binary(BinaryExpression {
                span: expr.span() + right.span(),
                op: match op {
                    Token::Add => BinaryOperation::Add,
                    Token::Minus => BinaryOperation::Sub,
                    _ => unimplemented!(),
                },
                left: Box::new(expr),
                right: Box::new(right),
            })
        }
        Ok(expr)
    }

    ///
    /// Returns an [`Expression`] AST node if the next tokens represent a
    /// binary multiplication, division, or modulus expression.
    ///
    /// Otherwise, tries to parse the next token using [`parse_exponential_expression`].
    ///
    pub fn parse_multiplicative_expression(&mut self) -> SyntaxResult<Expression> {
        let mut expr = self.parse_exponential_expression()?;
        while let Some(SpannedToken { token: op, .. }) = self.eat_any(&[Token::Mul, Token::Div]) {
            let right = self.parse_exponential_expression()?;
            expr = Expression::Binary(BinaryExpression {
                span: expr.span() + right.span(),
                op: match op {
                    Token::Mul => BinaryOperation::Mul,
                    Token::Div => BinaryOperation::Div,
                    // Token::Mod => BinaryOperation::Mod,
                    _ => unimplemented!(),
                },
                left: Box::new(expr),
                right: Box::new(right),
            })
        }
        Ok(expr)
    }

    ///
    /// Returns an [`Expression`] AST node if the next tokens represent a
    /// binary exponentiation expression.
    ///
    /// Otherwise, tries to parse the next token using [`parse_cast_expression`].
    ///
    pub fn parse_exponential_expression(&mut self) -> SyntaxResult<Expression> {
        let mut exprs = vec![self.parse_cast_expression()?];
        while self.eat(Token::Exp).is_some() {
            exprs.push(self.parse_cast_expression()?);
        }
        let mut expr = exprs.remove(exprs.len() - 1);
        while !exprs.is_empty() {
            let sub_expr = exprs.remove(exprs.len() - 1);
            expr = Expression::Binary(BinaryExpression {
                span: expr.span() + sub_expr.span(),
                op: BinaryOperation::Pow,
                left: Box::new(sub_expr),
                right: Box::new(expr),
            })
        }
        Ok(expr)
    }

    ///
    /// Returns an [`Expression`] AST node if the next tokens represent a
    /// type cast expression.
    ///
    /// Otherwise, tries to parse the next token using [`parse_unary_expression`].
    ///
    pub fn parse_cast_expression(&mut self) -> SyntaxResult<Expression> {
        let mut expr = self.parse_unary_expression()?;
        while self.eat(Token::As).is_some() {
            let (type_, type_span) = self.parse_type()?;
            expr = Expression::Cast(CastExpression {
                span: expr.span() + &type_span,
                inner: Box::new(expr),
                target_type: type_,
            })
        }
        Ok(expr)
    }

    ///
    /// Returns an [`Expression`] AST node if the next tokens represent a
    /// unary not, negate, or bitwise not expression.
    ///
    /// Otherwise, tries to parse the next token using [`parse_postfix_expression`].
    ///
    pub fn parse_unary_expression(&mut self) -> SyntaxResult<Expression> {
        let mut ops = Vec::new();
        while let Some(token) = self.eat_any(&[Token::Not, Token::Minus]) {
            ops.push(token);
        }
        let mut inner = self.parse_postfix_expression()?;
        for op in ops.into_iter().rev() {
            let operation = match op.token {
                Token::Not => UnaryOperation::Not,
                Token::Minus => UnaryOperation::Negate,
                // Token::BitNot => UnaryOperation::BitNot,
                _ => unimplemented!(),
            };
            // hack for const signed integer overflow issues
            if matches!(operation, UnaryOperation::Negate) {
                if let Expression::Value(ValueExpression::Integer(type_, value, span)) = inner {
                    inner = Expression::Value(ValueExpression::Integer(
                        type_,
                        format_tendril!("-{}", value),
                        &op.span + &span,
                    ));
                    continue;
                } else if let Expression::Value(ValueExpression::Implicit(value, span)) = inner {
                    inner = Expression::Value(ValueExpression::Implicit(
                        format_tendril!("-{}", value),
                        &op.span + &span,
                    ));
                    continue;
                }
            }
            inner = Expression::Unary(UnaryExpression {
                span: &op.span + inner.span(),
                op: operation,
                inner: Box::new(inner),
            });
        }
        Ok(inner)
    }

    ///
    /// Returns an [`Expression`] AST node if the next tokens represent an
    /// array access, circuit member access, function call, or static function call expression.
    ///
    /// Otherwise, tries to parse the next token using [`parse_primary_expression`].
    ///
    pub fn parse_postfix_expression(&mut self) -> SyntaxResult<Expression> {
        let mut expr = self.parse_primary_expression()?;
        while let Some(token) = self.eat_any(&[Token::LeftSquare, Token::Dot, Token::LeftParen, Token::DoubleColon]) {
            match token.token {
                Token::LeftSquare => {
                    if self.eat(Token::DotDot).is_some() {
                        let right = if self.peek_token().as_ref() != &Token::RightSquare {
                            Some(Box::new(self.parse_expression()?))
                        } else {
                            None
                        };

                        let end = self.expect(Token::RightSquare)?;
                        expr = Expression::ArrayRangeAccess(ArrayRangeAccessExpression {
                            span: expr.span() + &end,
                            array: Box::new(expr),
                            left: None,
                            right,
                        });
                        continue;
                    }

                    let left = self.parse_expression()?;
                    if self.eat(Token::DotDot).is_some() {
                        let right = if self.peek_token().as_ref() != &Token::RightSquare {
                            Some(Box::new(self.parse_expression()?))
                        } else {
                            None
                        };

                        let end = self.expect(Token::RightSquare)?;
                        expr = Expression::ArrayRangeAccess(ArrayRangeAccessExpression {
                            span: expr.span() + &end,
                            array: Box::new(expr),
                            left: Some(Box::new(left)),
                            right,
                        });
                    } else {
                        let end = self.expect(Token::RightSquare)?;
                        expr = Expression::ArrayAccess(ArrayAccessExpression {
                            span: expr.span() + &end,
                            array: Box::new(expr),
                            index: Box::new(left),
                        });
                    }
                }
                Token::Dot => {
                    if let Some(ident) = self.eat_identifier() {
                        expr = Expression::CircuitMemberAccess(CircuitMemberAccessExpression {
                            span: expr.span() + &ident.span,
                            circuit: Box::new(expr),
                            name: ident,
                        });
                    } else if let Some((num, span)) = self.eat_int() {
                        expr = Expression::TupleAccess(TupleAccessExpression {
                            span: expr.span() + &span,
                            tuple: Box::new(expr),
                            index: num,
                        });
                    } else {
                        let next = self.peek()?;
                        return Err(SyntaxError::unexpected_str(&next.token, "int or ident", &next.span));
                    }
                }
                Token::LeftParen => {
                    let mut arguments = Vec::new();
                    let end_span;
                    loop {
                        let end = self.eat(Token::RightParen);
                        if let Some(end) = end {
                            end_span = end.span;
                            break;
                        }
                        arguments.push(self.parse_expression()?);
                        if self.eat(Token::Comma).is_none() {
                            end_span = self.expect(Token::RightParen)?;
                            break;
                        }
                    }
                    expr = Expression::Call(CallExpression {
                        span: expr.span() + &end_span,
                        function: Box::new(expr),
                        arguments,
                    });
                }
                Token::DoubleColon => {
                    let ident = self.expect_ident()?;
                    expr = Expression::CircuitStaticFunctionAccess(CircuitStaticFunctionAccessExpression {
                        span: expr.span() + &ident.span,
                        circuit: Box::new(expr),
                        name: ident,
                    });
                }
                _ => unimplemented!(),
            }
        }
        Ok(expr)
    }

    ///
    /// Returns a [`SpreadOrExpression`] AST node if the next tokens represent an
    /// spread or expression.
    ///
    /// This method should only be called in the context of an array access expression.
    ///
    pub fn parse_spread_or_expression(&mut self) -> SyntaxResult<SpreadOrExpression> {
        Ok(if self.eat(Token::DotDotDot).is_some() {
            SpreadOrExpression::Spread(self.parse_expression()?)
        } else {
            SpreadOrExpression::Expression(self.parse_expression()?)
        })
    }

    ///
    /// Returns an [`Expression`] AST node if the next tokens represent an
    /// circuit initialization expression.
    ///
    pub fn parse_circuit_expression(&mut self, identifier: Identifier) -> SyntaxResult<Expression> {
        self.expect(Token::LeftCurly)?;
        let mut members = Vec::new();
        let end_span;
        loop {
            if let Some(end) = self.eat(Token::RightCurly) {
                end_span = end.span;
                break;
            }
            let name = self.expect_ident()?;
            if self.eat(Token::Colon).is_some() {
                let expression = self.parse_expression()?;
                members.push(CircuitImpliedVariableDefinition {
                    identifier: name,
                    expression: Some(expression),
                });
            } else {
                members.push(CircuitImpliedVariableDefinition {
                    identifier: name.clone(),
                    expression: None,
                });
            }
            if self.eat(Token::Comma).is_none() {
                end_span = self.expect(Token::RightCurly)?;
                break;
            }
        }
        Ok(Expression::CircuitInit(CircuitInitExpression {
            span: &identifier.span + &end_span,
            name: identifier,
            members,
        }))
    }

    ///
    /// Returns an [`Expression`] AST node if the next tokens represent an
    /// tuple initialization expression.
    ///
    pub fn parse_tuple_expression(&mut self, span: &Span) -> SyntaxResult<Expression> {
        if let Some((left, right, span)) = self.eat_group_partial().transpose()? {
            return Ok(Expression::Value(ValueExpression::Group(Box::new(GroupValue::Tuple(
                GroupTuple {
                    span,
                    x: left,
                    y: right,
                },
            )))));
        }
        let mut args = Vec::new();
        let end_span;
        loop {
            let end = self.eat(Token::RightParen);
            if let Some(end) = end {
                end_span = end.span;
                break;
            }
            let expr = self.parse_expression()?;
            args.push(expr);
            if self.eat(Token::Comma).is_none() {
                end_span = self.expect(Token::RightParen)?;
                break;
            }
        }
        if args.len() == 1 {
            Ok(args.remove(0))
        } else {
            Ok(Expression::TupleInit(TupleInitExpression {
                span: span + &end_span,
                elements: args,
            }))
        }
    }

    ///
    /// Returns an [`Expression`] AST node if the next tokens represent an
    /// array initialization expression.
    ///
    pub fn parse_array_expression(&mut self, span: &Span) -> SyntaxResult<Expression> {
        if let Some(end) = self.eat(Token::RightSquare) {
            return Ok(Expression::ArrayInline(ArrayInlineExpression {
                elements: Vec::new(),
                span: span + &end.span,
            }));
        }
        let first = self.parse_spread_or_expression()?;
        if self.eat(Token::Semicolon).is_some() {
            let dimensions = self.parse_array_dimensions()?;
            let end = self.expect(Token::RightSquare)?;
            let first = match first {
                SpreadOrExpression::Spread(first) => {
                    let span = span + first.span();
                    return Err(SyntaxError::spread_in_array_init(&span));
                }
                SpreadOrExpression::Expression(x) => x,
            };
            Ok(Expression::ArrayInit(ArrayInitExpression {
                span: span + &end,
                element: Box::new(first),
                dimensions,
            }))
        } else {
            let end_span;
            let mut elements = vec![first];
            loop {
                if let Some(token) = self.eat(Token::RightSquare) {
                    end_span = token.span;
                    break;
                }
                if elements.len() == 1 {
                    self.expect(Token::Comma)?;
                    if let Some(token) = self.eat(Token::RightSquare) {
                        end_span = token.span;
                        break;
                    }
                }
                elements.push(self.parse_spread_or_expression()?);
                if self.eat(Token::Comma).is_none() {
                    end_span = self.expect(Token::RightSquare)?;
                    break;
                }
            }
            Ok(Expression::ArrayInline(ArrayInlineExpression {
                elements,
                span: span + &end_span,
            }))
        }
    }

    ///
    /// Returns an [`Expression`] AST node if the next token is a primary expression:
    /// - Literals: field, group, unsigned integer, signed integer, boolean, address
    /// - Aggregate types: array, tuple
    /// - Identifiers: variables, keywords
    /// - self
    ///
    /// Returns an expression error if the token cannot be matched.
    ///
    pub fn parse_primary_expression(&mut self) -> SyntaxResult<Expression> {
        let SpannedToken { token, span } = self.expect_any()?;
        Ok(match token {
            Token::Int(value) => {
                let type_ = self.eat_any(INT_TYPES);
                match type_ {
                    Some(SpannedToken {
                        token: Token::Field,
                        span: type_span,
                    }) => {
                        assert_no_whitespace(&span, &type_span, &value, "field")?;
                        Expression::Value(ValueExpression::Field(value, span + type_span))
                    }
                    Some(SpannedToken {
                        token: Token::Group,
                        span: type_span,
                    }) => {
                        assert_no_whitespace(&span, &type_span, &value, "group")?;
                        Expression::Value(ValueExpression::Group(Box::new(GroupValue::Single(
                            value,
                            span + type_span,
                        ))))
                    }
                    Some(SpannedToken { token, span: type_span }) => {
                        assert_no_whitespace(&span, &type_span, &value, &token.to_string())?;
                        Expression::Value(ValueExpression::Integer(
                            Self::token_to_int_type(token).expect("unknown int type token"),
                            value,
                            span + type_span,
                        ))
                    }
                    None => Expression::Value(ValueExpression::Implicit(value, span)),
                }
            }
            Token::True => Expression::Value(ValueExpression::Boolean("true".into(), span)),
            Token::False => Expression::Value(ValueExpression::Boolean("false".into(), span)),
            Token::AddressLit(value) => Expression::Value(ValueExpression::Address(value, span)),
<<<<<<< HEAD
            Token::CharLit(value) => self.parse_char(value, span)?,
            Token::StringLiteral(value) => Expression::Value(ValueExpression::String(value, span)),
=======
            Token::CharLit(value) => Expression::Value(ValueExpression::Char(value, span)),
>>>>>>> cd95f48f
            Token::LeftParen => self.parse_tuple_expression(&span)?,
            Token::LeftSquare => self.parse_array_expression(&span)?,
            Token::Ident(name) => {
                let ident = Identifier { name, span };
                if !self.fuzzy_struct_state && self.peek_token().as_ref() == &Token::LeftCurly {
                    self.parse_circuit_expression(ident)?
                } else {
                    Expression::Identifier(ident)
                }
            }
            Token::BigSelf => {
                let ident = Identifier {
                    name: token.to_string().into(),
                    span,
                };
                if !self.fuzzy_struct_state && self.peek_token().as_ref() == &Token::LeftCurly {
                    self.parse_circuit_expression(ident)?
                } else {
                    Expression::Identifier(ident)
                }
            }
            Token::Input | Token::LittleSelf => {
                let ident = Identifier {
                    name: token.to_string().into(),
                    span,
                };
                Expression::Identifier(ident)
            }
            token => {
                return Err(SyntaxError::unexpected_str(&token, "expression", &span));
            }
        })
    }
}<|MERGE_RESOLUTION|>--- conflicted
+++ resolved
@@ -689,12 +689,8 @@
             Token::True => Expression::Value(ValueExpression::Boolean("true".into(), span)),
             Token::False => Expression::Value(ValueExpression::Boolean("false".into(), span)),
             Token::AddressLit(value) => Expression::Value(ValueExpression::Address(value, span)),
-<<<<<<< HEAD
-            Token::CharLit(value) => self.parse_char(value, span)?,
+            Token::CharLit(value) => Expression::Value(ValueExpression::Char(value, span)),
             Token::StringLiteral(value) => Expression::Value(ValueExpression::String(value, span)),
-=======
-            Token::CharLit(value) => Expression::Value(ValueExpression::Char(value, span)),
->>>>>>> cd95f48f
             Token::LeftParen => self.parse_tuple_expression(&span)?,
             Token::LeftSquare => self.parse_array_expression(&span)?,
             Token::Ident(name) => {
